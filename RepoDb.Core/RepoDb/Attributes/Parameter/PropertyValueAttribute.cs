--- conflicted
+++ resolved
@@ -10,11 +10,8 @@
     /// </summary>
     public class PropertyValueAttribute : Attribute, IEquatable<PropertyValueAttribute>
     {
-<<<<<<< HEAD
         private int? hashCode = null;
 
-=======
->>>>>>> 2bd9f079
         #region Constructors
 
         /// <summary>
@@ -163,8 +160,6 @@
         }
 
         #endregion
-<<<<<<< HEAD
-
 
         #region Equality and comparers
 
@@ -263,7 +258,5 @@
             (objA == objB) == false;
 
         #endregion
-=======
->>>>>>> 2bd9f079
     }
 }