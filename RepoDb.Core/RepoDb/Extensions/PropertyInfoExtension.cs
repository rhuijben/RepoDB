﻿using System.Collections.Generic;
using System.Linq;
using System.Reflection;
using RepoDb.Attributes;
using RepoDb.Enumerations;
using System;
using System.ComponentModel.DataAnnotations.Schema;
using RepoDb.Interfaces;
using RepoDb.Attributes.Parameter;
using System.Data;

namespace RepoDb.Extensions
{
    /// <summary>
    /// Contains the extension methods for <see cref="PropertyInfo"/> object.
    /// </summary>
    public static class PropertyInfoExtension
    {
        /// <summary>
        /// Gets a custom attribute defined on the property.
        /// </summary>
        /// <typeparam name="T">The custom attribute that is defined into the property.</typeparam>
        /// <param name="property">The type of where the custom attribute is defined.</param>
        /// <returns>The custom attribute.</returns>
        public static T GetCustomAttribute<T>(this PropertyInfo property)
            where T : Attribute =>
            (T)GetCustomAttribute(property, typeof(T));

        /// <summary>
        /// Gets a custom attribute defined on the property.
        /// </summary>
        /// <param name="property">The type of where the custom attribute is defined.</param>
        /// <param name="type">The custom attribute that is defined into the property.</param>
        /// <returns>The custom attribute.</returns>
        public static Attribute GetCustomAttribute(this PropertyInfo property,
            Type type)
        {
            var attributes = property.GetCustomAttributes(type, false).WithType<Attribute>();
            return attributes?.FirstOrDefault(a => a.GetType() == type);
        }

        /// <summary>
        /// Gets the mapped name of the property.
        /// </summary>
        /// <param name="property">The property where the mapped name will be retrieved.</param>
        /// <returns>A string containing the mapped name.</returns>
        public static string GetMappedName(this PropertyInfo property) =>
            GetMappedName(property, property.DeclaringType);

        /// <summary>
        /// Gets the mapped name of the property.
        /// </summary>
        /// <param name="property">The property where the mapped name will be retrieved.</param>
        /// <param name="declaringType">The declaring type of the property.</param>
        /// <returns>A string containing the mapped name.</returns>
        internal static string GetMappedName(this PropertyInfo property,
            Type declaringType)
        {
            var mappedName = ((MapAttribute)GetCustomAttribute(property, StaticType.MapAttribute))?.Name ??
                ((ColumnAttribute)GetCustomAttribute(property, StaticType.ColumnAttribute))?.Name ??
                ((NameAttribute)GetCustomAttribute(property, StaticType.NameAttribute))?.Name ??
                GetNamePropertyValueAttribute(property, declaringType)?.Value?.ToString();

            return mappedName ??
                PropertyMapper.Get(declaringType, property) ??
                PropertyValueAttributeCache.GetAttribute<NameAttribute>(declaringType, property)?.Name ??
                property.Name;
        }

        /// <summary>
        /// 
        /// </summary>
        /// <param name="property"></param>
        /// <param name="declaringType"></param>
        /// <returns></returns>
        internal static PropertyValueAttribute GetNamePropertyValueAttribute(this PropertyInfo property,
            Type declaringType) =>
            GetPropertyValueAttributeByParameterName(property, declaringType, nameof(IDbDataParameter.ParameterName));

        /// <summary>
        /// 
        /// </summary>
        /// <param name="property"></param>
        /// <param name="declaringType"></param>
        /// <returns></returns>
        internal static PropertyValueAttribute GetDbTypePropertyValueAttribute(this PropertyInfo property,
            Type declaringType) =>
            GetPropertyValueAttributeByParameterName(property, declaringType, nameof(IDbDataParameter.DbType));

        /// <summary>
        /// 
        /// </summary>
        /// <param name="property"></param>
        /// <param name="declaringType"></param>
        /// <param name="parameterName"></param>
        /// <returns></returns>
        internal static PropertyValueAttribute GetPropertyValueAttributeByParameterName(this PropertyInfo property,
            Type declaringType,
            string parameterName) =>
            PropertyValueAttributeCache
                .Get((declaringType ?? property.DeclaringType), property)?
                .Where(e => string.Equals(parameterName, e.PropertyName, StringComparison.OrdinalIgnoreCase))
                .LastOrDefault();

        /// <summary>
        /// Converts a <see cref="PropertyInfo"/> into a query field object.
        /// </summary>
        /// <param name="property">The instance of <see cref="PropertyInfo"/> to be converted.</param>
        /// <param name="entity">The entity object where the value of the property will be retrieved.</param>
        /// <returns>An instance of query field object that holds the converted name and values of the property.</returns>
        public static QueryField AsQueryField(this PropertyInfo property,
            object entity) =>
            AsQueryField(property, entity, false);

        /// <summary>
        /// Converts a <see cref="PropertyInfo"/> into a query field object.
        /// </summary>
        /// <param name="property">The instance of <see cref="PropertyInfo"/> to be converted.</param>
        /// <param name="entity">The entity object where the value of the property will be retrieved.</param>
        /// <returns>An instance of query field object that holds the converted name and values of the property.</returns>
        /// <param name="appendUnderscore">The value to identify whether the underscore prefix will be appended to the parameter name.</param>
        internal static QueryField AsQueryField(this PropertyInfo property,
            object entity,
            bool appendUnderscore) =>
            new(property.AsField(), Operation.Equal, property.GetHandledValue(entity), appendUnderscore);

        /// <summary>
        /// Converts a <see cref="PropertyInfo"/> into a mapped name.
        /// </summary>
        /// <param name="property">The instance of the property to be converted.</param>
        /// <param name="dbSetting">The currently in used <see cref="IDbSetting"/> object.</param>
        /// <returns>A instance of string containing the value of a mapped name.</returns>
        internal static string AsFieldAsString(this PropertyInfo property,
            IDbSetting dbSetting) =>
            PropertyMappedNameCache.Get(property).AsQuoted(true, dbSetting);

        /// <summary>
        /// Converts a <see cref="PropertyInfo"/> into a parameterized name.
        /// </summary>
        /// <param name="property">The instance of the property to be converted.</param>
        /// <param name="dbSetting">The currently in used <see cref="IDbSetting"/> object.</param>
        /// <returns>A instance of string containing the value of a parameterized name.</returns>
        internal static string AsParameterAsString(this PropertyInfo property,
            IDbSetting dbSetting) =>
            string.Concat(dbSetting.ParameterPrefix, PropertyMappedNameCache.Get(property));

        /// <summary>
        /// Converts a <see cref="PropertyInfo"/> into a parameterized (as field) name.
        /// </summary>
        /// <param name="property">The instance of the property to be converted.</param>
        /// <param name="dbSetting">The currently in used <see cref="IDbSetting"/> object.</param>
        /// <returns>A instance of string containing the value of a parameterized (as field) name.</returns>
        internal static string AsParameterAsFieldAsString(this PropertyInfo property,
            IDbSetting dbSetting) =>
            string.Concat(AsParameterAsString(property, dbSetting), " AS ", AsFieldAsString(property, dbSetting));

        /// <summary>
        /// Converts a <see cref="PropertyInfo"/> into a field and parameter name.
        /// </summary>
        /// <param name="property">The instance of the property to be converted.</param>
        /// <param name="dbSetting">The currently in used <see cref="IDbSetting"/> object.</param>
        /// <returns>A instance of string containing the value of a field and parameter name.</returns>
        internal static string AsFieldAndParameterAsString(this PropertyInfo property,
            IDbSetting dbSetting) =>
            string.Concat(AsFieldAsString(property, dbSetting), " = ", AsParameterAsString(property, dbSetting));

        /// <summary>
        /// Converts a <see cref="PropertyInfo"/> into a field (and its alias) name.
        /// </summary>
        /// <param name="property">The instance of the property to be converted.</param>
        /// <param name="alias">The alias to be used.</param>
        /// <param name="dbSetting">The currently in used <see cref="IDbSetting"/> object.</param>
        /// <returns>A instance of string containing the value of a field (and its alias) name.</returns>
        internal static string AsFieldAndAliasField(this PropertyInfo property,
            string alias,
            IDbSetting dbSetting) =>
            string.Concat(AsFieldAsString(property, dbSetting), " = ", alias, StringConstant.Period, AsFieldAsString(property, dbSetting));

        /// <summary>
        /// Generates a hashcode of the <see cref="PropertyInfo"/> object based on the parent class name and its own name.
        /// </summary>
        /// <param name="property">The instance of the <see cref="PropertyInfo"/> object.</param>
        /// <param name="declaringType">The declaring type of the <see cref="PropertyInfo"/> object. This refers to the derived class if present.</param>
        /// <returns>The generated hashcode.</returns>
        internal static int GenerateCustomizedHashCode(this PropertyInfo property,
            Type declaringType) =>
            (declaringType ?? property.DeclaringType).GetHashCode() ^ property.Name.GetHashCode() ^ property.PropertyType.GetHashCode();

        /// <summary>
        /// Converts an instance of <see cref="PropertyInfo"/> object into <see cref="Field"/> object.
        /// </summary>
        /// <param name="property">The instance of <see cref="PropertyInfo"/> object to be converted.</param>
        /// <returns>The converted instance of <see cref="Field"/> object.</returns>
        public static Field AsField(this PropertyInfo property) =>
            new(PropertyMappedNameCache.Get(property), property.PropertyType.GetUnderlyingType());

        /// <summary>
        /// Converts an enumerable of <see cref="PropertyInfo"/> objects into an enumerable array of <see cref="Field"/>.
        /// </summary>
        /// <param name="properties">The enumerable array of properties to be converted.</param>
        /// <returns>An enumerable array of <see cref="Field"/>.</returns>
        public static IEnumerable<Field> AsFields(this IEnumerable<PropertyInfo> properties)
        {
            foreach (var property in properties)
            {
                yield return property.AsField();
            }
        }

        /// <summary>
        /// Converts an array of <see cref="PropertyInfo"/> objects into an enumerable array of <see cref="Field"/>.
        /// </summary>
        /// <param name="properties">The enumerable array of properties to be converted.</param>
        /// <returns>An enumerable array of <see cref="Field"/>.</returns>
        public static IEnumerable<Field> AsFields(this PropertyInfo[] properties) =>
            AsFields(properties.AsEnumerable<PropertyInfo>());

        /// <summary>
        /// Returns the list of <see cref="PropertyValueAttribute"/> object that is currently mapped
        /// on the target <see cref="PropertyInfo"/> object.
        /// </summary>
        /// <param name="propertyInfo">The target property.</param>
        /// <returns>The list of mapped <see cref="PropertyHandlerAttribute"/> objects.</returns>
        public static IEnumerable<PropertyValueAttribute> GetPropertyValueAttributes(this PropertyInfo propertyInfo)
        {
<<<<<<< HEAD
            var customAttributes = propertyInfo?
=======
            var attributes = propertyInfo?
>>>>>>> 2bd9f079
                .GetCustomAttributes()?
                .Where(e =>
                    StaticType.PropertyValueAttribute.IsAssignableFrom(e.GetType()))
                .Select(e =>
                    (PropertyValueAttribute)e);
<<<<<<< HEAD
            var mappedAttributes = PropertyValueAttributeCache
                .Get(propertyInfo?.DeclaringType, propertyInfo);
            var uniqueAttributes = mappedAttributes
                .Where(e => customAttributes?.Contains(e) != true);

            // Return
            return customAttributes == null ? uniqueAttributes : uniqueAttributes == null ? customAttributes :
                uniqueAttributes.Union(customAttributes);
=======

            attributes = attributes?.Any() == true ? attributes :
                PropertyValueAttributeCache.Get(propertyInfo?.DeclaringType, propertyInfo);

            // TODO: Merge the 2

            return attributes;
>>>>>>> 2bd9f079
        }

        /// <summary>
        /// Returns the value of the data entity property. If the property handler is defined in the property, then the
        /// handled value will be returned.
        /// </summary>
        /// <param name="property">The target <see cref="PropertyInfo"/> object.</param>
        /// <param name="entity">The instance of the data entity object.</param>
        /// <returns>The handled value of the data entity property.</returns>
        public static object GetHandledValue(this PropertyInfo property,
            object entity) =>
            GetHandledValue(property, entity, property.DeclaringType);

        /// <summary>
        /// Returns the value of the data entity property. If the property handler is defined in the property, then the
        /// handled value will be returned.
        /// </summary>
        /// <param name="property">The target <see cref="PropertyInfo"/> object.</param>
        /// <param name="entity">The instance of the data entity object.</param>
        /// <param name="declaringType">The customized declaring type of the <see cref="PropertyInfo"/> object.</param>
        /// <returns>The handled value of the data entity property.</returns>
        public static object GetHandledValue(this PropertyInfo property,
            object entity,
            Type declaringType)
        {
            var classProperty = PropertyCache.Get((declaringType ?? property?.DeclaringType), property);
            var propertyHandler = classProperty?.GetPropertyHandler();
            var value = property?.GetValue(entity);
            if (propertyHandler != null)
            {
                var setMethod = propertyHandler.GetType().GetMethod("Set");
                return setMethod.Invoke(propertyHandler, new[] { value, classProperty });
            }
            return value;
        }
    }
}<|MERGE_RESOLUTION|>--- conflicted
+++ resolved
@@ -223,17 +223,12 @@
         /// <returns>The list of mapped <see cref="PropertyHandlerAttribute"/> objects.</returns>
         public static IEnumerable<PropertyValueAttribute> GetPropertyValueAttributes(this PropertyInfo propertyInfo)
         {
-<<<<<<< HEAD
             var customAttributes = propertyInfo?
-=======
-            var attributes = propertyInfo?
->>>>>>> 2bd9f079
                 .GetCustomAttributes()?
                 .Where(e =>
                     StaticType.PropertyValueAttribute.IsAssignableFrom(e.GetType()))
                 .Select(e =>
                     (PropertyValueAttribute)e);
-<<<<<<< HEAD
             var mappedAttributes = PropertyValueAttributeCache
                 .Get(propertyInfo?.DeclaringType, propertyInfo);
             var uniqueAttributes = mappedAttributes
@@ -242,15 +237,6 @@
             // Return
             return customAttributes == null ? uniqueAttributes : uniqueAttributes == null ? customAttributes :
                 uniqueAttributes.Union(customAttributes);
-=======
-
-            attributes = attributes?.Any() == true ? attributes :
-                PropertyValueAttributeCache.Get(propertyInfo?.DeclaringType, propertyInfo);
-
-            // TODO: Merge the 2
-
-            return attributes;
->>>>>>> 2bd9f079
         }
 
         /// <summary>
