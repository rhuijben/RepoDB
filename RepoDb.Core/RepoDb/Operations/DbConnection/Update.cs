--- conflicted
+++ resolved
@@ -623,12 +623,8 @@
             CancellationToken cancellationToken = default)
             where TEntity : class
         {
-<<<<<<< HEAD
-            var key = await GetAndGuardPrimaryKeyOrIdentityKeyAsync(connection, tableName, transaction, cancellationToken);
-=======
             var key = await GetAndGuardPrimaryKeyOrIdentityKeyAsync(connection, tableName, transaction,
-                entity?.GetType() ?? typeof(TEntity));
->>>>>>> 6e2d985b
+                entity?.GetType() ?? typeof(TEntity), cancellationToken);
             return await UpdateAsyncInternal<TEntity>(connection: connection,
                 tableName: tableName,
                 entity: entity,
@@ -1434,11 +1430,8 @@
             IStatementBuilder statementBuilder = null,
             CancellationToken cancellationToken = default)
         {
-<<<<<<< HEAD
-            var key = await GetAndGuardPrimaryKeyOrIdentityKeyAsync(connection, tableName, transaction, cancellationToken);
-=======
-            var key = await GetAndGuardPrimaryKeyOrIdentityKeyAsync(connection, tableName, transaction, entity?.GetType());
->>>>>>> 6e2d985b
+            var key = await GetAndGuardPrimaryKeyOrIdentityKeyAsync(connection, tableName, transaction,
+                entity?.GetType(), cancellationToken);
             return await UpdateAsyncInternal<object>(connection: connection,
                 tableName: tableName,
                 entity: entity,
