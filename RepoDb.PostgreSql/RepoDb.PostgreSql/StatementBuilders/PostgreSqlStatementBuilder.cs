﻿using Npgsql;
using RepoDb.Exceptions;
using RepoDb.Extensions;
using RepoDb.Interfaces;
using RepoDb.Resolvers;
using System;
using System.Collections.Generic;
using System.Linq;

namespace RepoDb.StatementBuilders
{
    /// <summary>
    /// A class used to build a SQL Statement for PostgreSql.
    /// </summary>
    public sealed class PostgreSqlStatementBuilder : BaseStatementBuilder
    {
        /// <summary>
        /// Creates a new instance of <see cref="PostgreSqlStatementBuilder"/> object.
        /// </summary>
        public PostgreSqlStatementBuilder()
            : this(DbSettingMapper.Get<NpgsqlConnection>(),
                  new PostgreSqlConvertFieldResolver(),
                  new ClientTypeToAverageableClientTypeResolver())
        { }

        /// <summary>
        /// Creates a new instance of <see cref="PostgreSqlStatementBuilder"/> class.
        /// </summary>
        /// <param name="dbSetting">The database settings object currently in used.</param>
        /// <param name="convertFieldResolver">The resolver used when converting a field in the database layer.</param>
        /// <param name="averageableClientTypeResolver">The resolver used to identity the type for average.</param>
        public PostgreSqlStatementBuilder(IDbSetting dbSetting,
            IResolver<Field, IDbSetting, string> convertFieldResolver = null,
            IResolver<Type, Type> averageableClientTypeResolver = null)
            : base(dbSetting,
                  convertFieldResolver,
                  averageableClientTypeResolver)
        { }

        #region CreateBatchQuery

        /// <summary>
        /// Creates a SQL Statement for batch query operation.
        /// </summary>
        /// <param name="tableName">The name of the target table.</param>
        /// <param name="fields">The list of fields to be queried.</param>
        /// <param name="page">The page of the batch.</param>
        /// <param name="rowsPerBatch">The number of rows per batch.</param>
        /// <param name="orderBy">The list of fields for ordering.</param>
        /// <param name="where">The query expression.</param>
        /// <param name="hints">The table hints to be used.</param>
        /// <returns>A sql statement for batch query operation.</returns>
        public override string CreateBatchQuery(string tableName,
            IEnumerable<Field> fields,
            int page,
            int rowsPerBatch,
            IEnumerable<OrderField> orderBy = null,
            QueryGroup where = null,
            string hints = null)
        {
            // Ensure with guards
            GuardTableName(tableName);

            // Validate the hints
            GuardHints(hints);

            // There should be fields
            if (fields?.Any() != true)
            {
                throw new NullReferenceException($"The list of queryable fields must not be null for '{tableName}'.");
            }

            // Validate order by
            if (orderBy == null || orderBy.Any() != true)
            {
                throw new EmptyException("The argument 'orderBy' is required.");
            }

            // Validate the page
            if (page < 0)
            {
                throw new ArgumentOutOfRangeException(nameof(page), "The page must be equals or greater than 0.");
            }

            // Validate the page
            if (rowsPerBatch < 1)
            {
                throw new ArgumentOutOfRangeException(nameof(rowsPerBatch), "The rows per batch must be equals or greater than 1.");
            }

            // Skipping variables
            var skip = (page * rowsPerBatch);

            // Initialize the builder
            var builder = new QueryBuilder();

            // Build the query
            builder.Clear()
                .Select()
                .FieldsFrom(fields, DbSetting)
                .From()
                .TableNameFrom(tableName, DbSetting)
                .WhereFrom(where, DbSetting)
                .OrderByFrom(orderBy, DbSetting)
                .LimitOffset(rowsPerBatch, skip)
                .End();

            // Return the query
            return builder.GetString();
        }

        #endregion

        #region CreateExists

        /// <summary>
        /// Creates a SQL Statement for exists operation.
        /// </summary>
        /// <param name="tableName">The name of the target table.</param>
        /// <param name="where">The query expression.</param>
        /// <param name="hints">The table hints to be used.</param>
        /// <returns>A sql statement for exists operation.</returns>
        public override string CreateExists(string tableName,
            QueryGroup where = null,
            string hints = null)
        {
            // Ensure with guards
            GuardTableName(tableName);

            // Validate the hints
            GuardHints(hints);

            // Initialize the builder
            var builder = new QueryBuilder();

            // Build the query
            builder.Clear()
                .Select()
                .WriteText("1 AS \"ExistsValue\"")
                .From()
                .TableNameFrom(tableName, DbSetting)
                .HintsFrom(hints)
                .WhereFrom(where, DbSetting)
                .Limit(1)
                .End();

            // Return the query
            return builder.GetString();
        }

        #endregion

        #region CreateInsert

        /// <summary>
        /// Creates a SQL Statement for insert operation.
        /// </summary>
        /// <param name="tableName">The name of the target table.</param>
        /// <param name="fields">The list of fields to be inserted.</param>
        /// <param name="primaryField">The primary field from the database.</param>
        /// <param name="identityField">The identity field from the database.</param>
        /// <param name="hints">The table hints to be used.</param>
        /// <returns>A sql statement for insert operation.</returns>
        public override string CreateInsert(string tableName,
            IEnumerable<Field> fields = null,
            DbField primaryField = null,
            DbField identityField = null,
            string hints = null)
        {
            // Initialize the builder
            var builder = new QueryBuilder();

            // Call the base
            builder.WriteText(
                base.CreateInsert(tableName,
                    fields,
                    primaryField,
                    identityField,
                    hints));

            // Return
            if (primaryField != null)
            {
                var sql = builder
                   .GetString()
                   .Trim();

                sql = string.Concat(sql.Substring(0, sql.Length - 1),
                    "RETURNING ", primaryField.Name.AsField(DbSetting), " AS ",
                    "Result".AsQuoted(DbSetting), " ;");

                return sql;
            }
            else
            {
                return builder
                    .GetString();
            }
        }

        #endregion

        #region CreateInsertAll

        /// <summary>
        /// Creates a SQL Statement for insert-all operation.
        /// </summary>
        /// <param name="tableName">The name of the target table.</param>
        /// <param name="fields">The list of fields to be inserted.</param>
        /// <param name="batchSize">The batch size of the operation.</param>
        /// <param name="primaryField">The primary field from the database.</param>
        /// <param name="identityField">The identity field from the database.</param>
        /// <param name="hints">The table hints to be used.</param>
        /// <returns>A sql statement for insert operation.</returns>
        public override string CreateInsertAll(string tableName,
            IEnumerable<Field> fields = null,
            int batchSize = 1,
            DbField primaryField = null,
            DbField identityField = null,
            string hints = null)
        {
            // Call the base
<<<<<<< HEAD
            base.CreateInsertAll(builder,
                tableName,
=======
            var commandText = base.CreateInsertAll(tableName,
>>>>>>> f0d83a9d
                fields,
                batchSize,
                primaryField,
                identityField,
                hints);

            // Return
            if (primaryField != null)
            {
                var splitted = builder
                    .GetString()
                    .Split(";".ToCharArray(), StringSplitOptions.RemoveEmptyEntries);

                for (var index = 0; index < splitted.Length; index++)
                {
                    var line = splitted[index].Trim();
                    splitted[index] = $"{line} RETURNING { primaryField.Name.AsField(DbSetting)} AS {"Id".AsQuoted(DbSetting)}, " +
                        $"{DbSetting.ParameterPrefix}__RepoDb_OrderColumn_{index} AS {"OrderColumn".AsQuoted(DbSetting)}";
                }

                return string.Concat(string.Join(" ; ", splitted), " ;");
            }
            else
            {
                return builder
                    .GetString();
            }
        }

        #endregion

        #region CreateMerge

        /// <summary>
        /// Creates a SQL Statement for merge operation.
        /// </summary>
        /// <param name="tableName">The name of the target table.</param>
        /// <param name="fields">The list of fields to be merged.</param>
        /// <param name="qualifiers">The list of the qualifier <see cref="Field"/> objects.</param>
        /// <param name="primaryField">The primary field from the database.</param>
        /// <param name="identityField">The identity field from the database.</param>
        /// <param name="hints">The table hints to be used.</param>
        /// <returns>A sql statement for merge operation.</returns>
        public override string CreateMerge(string tableName,
            IEnumerable<Field> fields,
            IEnumerable<Field> qualifiers = null,
            DbField primaryField = null,
            DbField identityField = null,
            string hints = null)
        {
            // Ensure with guards
            GuardTableName(tableName);
            GuardHints(hints);
            GuardPrimary(primaryField);
            GuardIdentity(identityField);

            // Verify the fields
            if (fields?.Any() != true)
            {
                throw new NullReferenceException($"The list of fields cannot be null or empty.");
            }

            // Set the qualifiers
            if (qualifiers?.Any() != true && primaryField != null)
            {
                qualifiers = primaryField.AsField().AsEnumerable();
            }

            // Validate the qualifiers
            if (qualifiers?.Any() != true)
            {
                if (primaryField == null)
                {
                    throw new PrimaryFieldNotFoundException($"The is no primary field from the table '{tableName}' that can be used as qualifier.");
                }
                else
                {
                    throw new InvalidQualifiersException($"There are no defined qualifier fields.");
                }
            }

            // Initialize the builder
            var builder = new QueryBuilder();

            // Remove the qualifiers from the fields
            var updatableFields = fields
                .Where(f =>
                    qualifiers?.Any(qf =>
                        string.Equals(qf.Name, f.Name, StringComparison.OrdinalIgnoreCase)) != true)
                .AsList();

            // Build the query
            builder.Clear()
                .Insert()
                .Into()
                .TableNameFrom(tableName, DbSetting)
                .OpenParen()
                .FieldsFrom(fields, DbSetting)
                .CloseParen();

            // Override the system value
            if (identityField != null)
            {
                builder.WriteText("OVERRIDING SYSTEM VALUE");
            }

            // Continue
            builder
                .Values()
                .OpenParen()
                .ParametersFrom(fields, 0, DbSetting)
                .CloseParen()
                .OnConflict(qualifiers, DbSetting)
                .DoUpdate()
                .Set()
                .FieldsAndParametersFrom(updatableFields, 0, DbSetting);

            // Set the return value
            if (primaryField != null)
            {
                // Get the string
                var sql = string.Concat("RETURNING ", primaryField.Name.AsQuoted(DbSetting), " AS ", "Result".AsQuoted(DbSetting));

                // Set the result
                builder
                    .WriteText(sql);
            }

            // End the builder
            builder.End();

            // Return the query
            return builder.GetString();
        }

        #endregion

        #region CreateMergeAll

        /// <summary>
        /// Creates a SQL Statement for merge-all operation.
        /// </summary>
        /// <param name="tableName">The name of the target table.</param>
        /// <param name="fields">The list of fields to be merged.</param>
        /// <param name="qualifiers">The list of the qualifier <see cref="Field"/> objects.</param>
        /// <param name="batchSize">The batch size of the operation.</param>
        /// <param name="primaryField">The primary field from the database.</param>
        /// <param name="identityField">The identity field from the database.</param>
        /// <param name="hints">The table hints to be used.</param>
        /// <returns>A sql statement for merge operation.</returns>
        public override string CreateMergeAll(string tableName,
            IEnumerable<Field> fields,
            IEnumerable<Field> qualifiers,
            int batchSize = 10,
            DbField primaryField = null,
            DbField identityField = null,
            string hints = null)
        {
            // Ensure with guards
            GuardTableName(tableName);
            GuardHints(hints);
            GuardPrimary(primaryField);
            GuardIdentity(identityField);

            // Verify the fields
            if (fields?.Any() != true)
            {
                throw new NullReferenceException($"The list of fields cannot be null or empty.");
            }

            // Set the qualifiers
            if (qualifiers?.Any() != true && primaryField != null)
            {
                qualifiers = primaryField.AsField().AsEnumerable();
            }

            // Validate the qualifiers
            if (qualifiers?.Any() != true)
            {
                if (primaryField == null)
                {
                    throw new PrimaryFieldNotFoundException($"The is no primary field from the table '{tableName}' that can be used as qualifier.");
                }
                else
                {
                    throw new InvalidQualifiersException($"There are no defined qualifier fields.");
                }
            }

            // Initialize the builder
            var builder = new QueryBuilder();

            // Remove the qualifiers from the fields
            var updatableFields = fields
                .Where(f =>
                    qualifiers?.Any(qf =>
                        string.Equals(qf.Name, f.Name, StringComparison.OrdinalIgnoreCase)) != true)
                .AsList();

            // Clear the builder
            builder.Clear();

            // Iterate the indexes
            for (var index = 0; index < batchSize; index++)
            {
                // Build the query
                builder
                    .Insert()
                    .Into()
                    .TableNameFrom(tableName, DbSetting)
                    .OpenParen()
                    .FieldsFrom(fields, DbSetting)
                    .CloseParen();

                // Override the system value
                if (identityField != null)
                {
                    builder.WriteText("OVERRIDING SYSTEM VALUE");
                }

                // Continue
                builder
                    .Values()
                    .OpenParen()
                    .ParametersFrom(fields, index, DbSetting)
                    .CloseParen()
                    .OnConflict(qualifiers, DbSetting)
                    .DoUpdate()
                    .Set()
                    .FieldsAndParametersFrom(updatableFields, index, DbSetting);

                // Set the return value
                if (primaryField != null)
                {
                    // Get the string
                    var sql = string.Concat("RETURNING ", primaryField.Name.AsQuoted(DbSetting), " AS ", "Id".AsQuoted(DbSetting), ", ",
                        $"{DbSetting.ParameterPrefix}__RepoDb_OrderColumn_{index}", " AS ", "OrderColumn".AsQuoted(DbSetting));

                    // Set the result
                    builder
                        .WriteText(sql);
                }

                // End the builder
                builder.End();
            }

            // Return the query
            return builder.GetString();
        }

        #endregion

        #region CreateQuery

        /// <summary>
        /// Creates a SQL Statement for query operation.
        /// </summary>
        /// <param name="tableName">The name of the target table.</param>
        /// <param name="fields">The list of fields.</param>
        /// <param name="where">The query expression.</param>
        /// <param name="orderBy">The list of fields for ordering.</param>
        /// <param name="top">The number of rows to be returned.</param>
        /// <param name="hints">The table hints to be used.</param>
        /// <returns>A sql statement for query operation.</returns>
        public override string CreateQuery(string tableName,
            IEnumerable<Field> fields,
            QueryGroup where = null,
            IEnumerable<OrderField> orderBy = null,
            int? top = null,
            string hints = null)
        {
            // Ensure with guards
            GuardTableName(tableName);

            // Validate the hints
            GuardHints(hints);

            // There should be fields
            if (fields?.Any() != true)
            {
                throw new NullReferenceException($"The list of queryable fields must not be null for '{tableName}'.");
            }

            // Initialize the builder
            var builder = new QueryBuilder();

            // Build the query
            builder.Clear()
                .Select()
                .FieldsFrom(fields, DbSetting)
                .From()
                .TableNameFrom(tableName, DbSetting)
                .WhereFrom(where, DbSetting)
                .OrderByFrom(orderBy, DbSetting);
            if (top > 0)
            {
                builder.Limit(top);
            }
            builder.End();

            // Return the query
            return builder.GetString();
        }

        #endregion

        #region CreateTruncate

        /// <summary>
        /// Creates a SQL Statement for truncate operation.
        /// </summary>
        /// <param name="tableName">The name of the target table.</param>
        /// <returns>A sql statement for truncate operation.</returns>
        public override string CreateTruncate(string tableName)
        {
            // Ensure with guards
            GuardTableName(tableName);

            // Initialize the builder
            var builder = new QueryBuilder();

            // Build the query
            builder.Clear()
                .Truncate()
                .Table()
                .TableNameFrom(tableName, DbSetting)
                .WriteText("RESTART IDENTITY")
                .End();

            // Return the query
            return builder.GetString();
        }

        #endregion
    }
}<|MERGE_RESOLUTION|>--- conflicted
+++ resolved
@@ -178,24 +178,35 @@
                     identityField,
                     hints));
 
-            // Return
-            if (primaryField != null)
-            {
-                var sql = builder
-                   .GetString()
-                   .Trim();
-
-                sql = string.Concat(sql.Substring(0, sql.Length - 1),
-                    "RETURNING ", primaryField.Name.AsField(DbSetting), " AS ",
-                    "Result".AsQuoted(DbSetting), " ;");
-
-                return sql;
-            }
-            else
-            {
-                return builder
-                    .GetString();
-            }
+            // Variables needed
+            var databaseType = (string)null;
+
+            // Check for the identity
+            if (identityField != null)
+            {
+                var dbType = new ClientTypeToDbTypeResolver().Resolve(identityField.Type);
+                if (dbType != null)
+                {
+                    databaseType = new DbTypeToPostgreSqlStringNameResolver().Resolve(dbType.Value);
+                }
+            }
+
+            // Set the return value
+            var result = identityField != null ?
+                string.IsNullOrEmpty(databaseType) ?
+                    identityField.Name.AsQuoted(DbSetting) :
+                        $"CAST({identityField.Name.AsQuoted(DbSetting)} AS {databaseType})" :
+                            primaryField != null ? primaryField.Name.AsQuoted(DbSetting) : "NULL";
+
+            // Get the string
+            var sql = builder.GetString().Trim();
+
+            // Append the result
+            sql = string.Concat(sql.Substring(0, sql.Length - 1),
+                "RETURNING ", result, " AS ", "Result".AsQuoted(DbSetting), " ;");
+
+            // Return the query
+            return sql;
         }
 
         #endregion
@@ -220,39 +231,50 @@
             string hints = null)
         {
             // Call the base
-<<<<<<< HEAD
-            base.CreateInsertAll(builder,
-                tableName,
-=======
             var commandText = base.CreateInsertAll(tableName,
->>>>>>> f0d83a9d
                 fields,
                 batchSize,
                 primaryField,
                 identityField,
                 hints);
 
-            // Return
-            if (primaryField != null)
-            {
-                var splitted = builder
-                    .GetString()
-                    .Split(";".ToCharArray(), StringSplitOptions.RemoveEmptyEntries);
-
-                for (var index = 0; index < splitted.Length; index++)
-                {
-                    var line = splitted[index].Trim();
-                    splitted[index] = $"{line} RETURNING { primaryField.Name.AsField(DbSetting)} AS {"Id".AsQuoted(DbSetting)}, " +
-                        $"{DbSetting.ParameterPrefix}__RepoDb_OrderColumn_{index} AS {"OrderColumn".AsQuoted(DbSetting)}";
-                }
-
-                return string.Concat(string.Join(" ; ", splitted), " ;");
-            }
-            else
-            {
-                return builder
-                    .GetString();
-            }
+            // Variables needed
+            var databaseType = "BIGINT";
+
+            // Check for the identity
+            if (identityField != null)
+            {
+                var dbType = new ClientTypeToDbTypeResolver().Resolve(identityField.Type);
+                if (dbType != null)
+                {
+                    databaseType = new DbTypeToPostgreSqlStringNameResolver().Resolve(dbType.Value);
+                }
+            }
+
+            // Variables needed
+            var commandTexts = new List<string>();
+            var splitted = commandText.Split(";".ToCharArray(), StringSplitOptions.RemoveEmptyEntries);
+
+            // Iterate the indexes
+            for (var index = 0; index < splitted.Length; index++)
+            {
+                var line = splitted[index].Trim();
+
+                // Set the return value
+                var returnValue = identityField != null ?
+                    string.IsNullOrEmpty(databaseType) ?
+                        identityField.Name.AsQuoted(DbSetting) :
+                        $"CAST({identityField.Name.AsQuoted(DbSetting)} AS {databaseType})" :
+                    primaryField != null ? primaryField.Name.AsQuoted(DbSetting) : "NULL";
+                commandTexts.Add(string.Concat(line, " RETURNING ", returnValue, " AS ", "Id".AsQuoted(DbSetting), ", ",
+                    $"{DbSetting.ParameterPrefix}__RepoDb_OrderColumn_{index} AS ", "OrderColumn".AsQuoted(DbSetting), " ;"));
+            }
+
+            // Set the command text
+            commandText = commandTexts.Join(" ");
+
+            // Return the query
+            return commandText;
         }
 
         #endregion
@@ -313,8 +335,7 @@
             // Remove the qualifiers from the fields
             var updatableFields = fields
                 .Where(f =>
-                    qualifiers?.Any(qf =>
-                        string.Equals(qf.Name, f.Name, StringComparison.OrdinalIgnoreCase)) != true)
+                    qualifiers?.Any(qf => string.Equals(qf.Name, f.Name, StringComparison.OrdinalIgnoreCase)) != true)
                 .AsList();
 
             // Build the query
@@ -343,11 +364,28 @@
                 .Set()
                 .FieldsAndParametersFrom(updatableFields, 0, DbSetting);
 
+            // Variables needed
+            var databaseType = (string)null;
+
+            // Check for the identity
+            if (identityField != null)
+            {
+                var dbType = new ClientTypeToDbTypeResolver().Resolve(identityField.Type);
+                if (dbType != null)
+                {
+                    databaseType = new DbTypeToPostgreSqlStringNameResolver().Resolve(dbType.Value);
+                }
+            }
+
             // Set the return value
-            if (primaryField != null)
+            var result = identityField == null ? primaryField.Name.AsParameter(DbSetting) :
+                string.IsNullOrEmpty(databaseType) ? identityField.Name.AsQuoted(DbSetting) :
+                $"CAST({identityField.Name.AsQuoted(DbSetting)} AS {databaseType})";
+
+            if (!string.IsNullOrEmpty(result))
             {
                 // Get the string
-                var sql = string.Concat("RETURNING ", primaryField.Name.AsQuoted(DbSetting), " AS ", "Result".AsQuoted(DbSetting));
+                var sql = string.Concat("RETURNING ", result, " AS ", "Result".AsQuoted(DbSetting));
 
                 // Set the result
                 builder
@@ -421,9 +459,26 @@
             // Remove the qualifiers from the fields
             var updatableFields = fields
                 .Where(f =>
-                    qualifiers?.Any(qf =>
-                        string.Equals(qf.Name, f.Name, StringComparison.OrdinalIgnoreCase)) != true)
+                    qualifiers?.Any(qf => string.Equals(qf.Name, f.Name, StringComparison.OrdinalIgnoreCase)) != true)
                 .AsList();
+
+            // Variables needed
+            var databaseType = (string)null;
+
+            // Check for the identity
+            if (identityField != null)
+            {
+                var dbType = new ClientTypeToDbTypeResolver().Resolve(identityField.Type);
+                if (dbType != null)
+                {
+                    databaseType = new DbTypeToPostgreSqlStringNameResolver().Resolve(dbType.Value);
+                }
+            }
+
+            // Set the return value
+            var result = identityField == null ? primaryField.Name.AsParameter(DbSetting) :
+                string.IsNullOrEmpty(databaseType) ? identityField.Name.AsQuoted(DbSetting) :
+                $"CAST({identityField.Name.AsQuoted(DbSetting)} AS {databaseType})";
 
             // Clear the builder
             builder.Clear();
@@ -457,11 +512,10 @@
                     .Set()
                     .FieldsAndParametersFrom(updatableFields, index, DbSetting);
 
-                // Set the return value
-                if (primaryField != null)
+                if (!string.IsNullOrEmpty(result))
                 {
                     // Get the string
-                    var sql = string.Concat("RETURNING ", primaryField.Name.AsQuoted(DbSetting), " AS ", "Id".AsQuoted(DbSetting), ", ",
+                    var sql = string.Concat("RETURNING ", result, " AS ", "Id".AsQuoted(DbSetting), ", ",
                         $"{DbSetting.ParameterPrefix}__RepoDb_OrderColumn_{index}", " AS ", "OrderColumn".AsQuoted(DbSetting));
 
                     // Set the result
