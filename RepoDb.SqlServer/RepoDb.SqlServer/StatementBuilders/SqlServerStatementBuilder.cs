--- conflicted
+++ resolved
@@ -236,19 +236,32 @@
                 identityField,
                 hints);
 
-            // Return
-            if (primaryField != null)
-            {
-                var sql = builder
-                   .GetString()
-                   .Replace("VALUES", $"OUTPUT [INSERTED].{primaryField.Name.AsField(DbSetting)} VALUES");
-                return sql;
-            }
-            else
-            {
-                return builder
-                    .GetString();
-            }
+            // Variables needed
+            var databaseType = "BIGINT";
+
+            // Check for the identity
+            if (identityField != null)
+            {
+                var dbType = new ClientTypeToDbTypeResolver().Resolve(identityField.Type);
+                if (dbType != null)
+                {
+                    databaseType = new DbTypeToSqlServerStringNameResolver().Resolve(dbType.Value);
+                }
+            }
+
+            // Set the return value
+            var result = identityField != null ?
+                string.Concat("CONVERT(", databaseType, ", SCOPE_IDENTITY())") :
+                    primaryField != null ? primaryField.Name.AsParameter(DbSetting) : "NULL";
+
+            builder
+                .Select()
+                .WriteText(result)
+                .As("[Result]")
+                .End();
+
+            // Return the query
+            return builder.GetString();
         }
 
         #endregion
@@ -278,7 +291,7 @@
             var builder = queryBuilder ?? new QueryBuilder();
 
             // Call the base
-            base.CreateInsertAll(builder,
+            var commandText = base.CreateInsertAll(builder,
                 tableName,
                 fields,
                 batchSize,
@@ -286,27 +299,41 @@
                 identityField,
                 hints);
 
-            // Return
-            if (primaryField != null)
-            {
-                var splitted = builder
-                    .GetString()
-                    .Split(";".ToCharArray(), StringSplitOptions.RemoveEmptyEntries);
-
+            // Variables needed
+            var databaseType = (string)null;
+
+            // Check for the identity
+            if (identityField != null)
+            {
+                var dbType = new ClientTypeToDbTypeResolver().Resolve(identityField.Type);
+                if (dbType != null)
+                {
+                    databaseType = new DbTypeToSqlServerStringNameResolver().Resolve(dbType.Value);
+                }
+            }
+
+            if (identityField != null)
+            {
+                // Variables needed
+                var commandTexts = new List<string>();
+                var splitted = commandText.Split(";".ToCharArray(), StringSplitOptions.RemoveEmptyEntries);
+
+                // Iterate the indexes
                 for (var index = 0; index < splitted.Length; index++)
                 {
                     var line = splitted[index].Trim();
-                    splitted[index] = line.Replace("VALUES",
-                        $"OUTPUT [INSERTED].{ primaryField.Name.AsField(DbSetting)}, {DbSetting.ParameterPrefix}__RepoDb_OrderColumn_{index} VALUES");
-                }
-
-                return string.Concat(string.Join(" ; ", splitted), " ;");
-            }
-            else
-            {
-                return builder
-                    .GetString();
-            }
+                    var returnValue = string.IsNullOrEmpty(databaseType) ?
+                        "SELECT SCOPE_IDENTITY()" :
+                        $"SELECT CONVERT({databaseType}, SCOPE_IDENTITY()) AS [Id]";
+                    commandTexts.Add(string.Concat(line, " ; ", returnValue, $", {DbSetting.ParameterPrefix}__RepoDb_OrderColumn_{index} AS [OrderColumn] ;"));
+                }
+
+                // Set the command text
+                commandText = commandTexts.Join(" ");
+            }
+
+            // Return the query
+            return commandText;
         }
 
         #endregion
@@ -341,21 +368,16 @@
             // Verify the fields
             if (fields?.Any() != true)
             {
-<<<<<<< HEAD
-                throw new MissingFieldsException("The list of fields cannot be null or empty.");
-=======
                 throw new MissingFieldsException();
->>>>>>> 0f5e2fb7
             }
 
             // Check the qualifiers
             if (qualifiers?.Any() == true)
             {
                 // Check if the qualifiers are present in the given fields
-                var unmatchesQualifiers = qualifiers
-                    .Where(field =>
-                        fields.FirstOrDefault(f =>
-                            string.Equals(field.Name, f.Name, StringComparison.OrdinalIgnoreCase)) == null);
+                var unmatchesQualifiers = qualifiers.Where(field =>
+                    fields.FirstOrDefault(f =>
+                        string.Equals(field.Name, f.Name, StringComparison.OrdinalIgnoreCase)) == null);
 
                 // Throw an error we found any unmatches
                 if (unmatchesQualifiers.Any() == true)
@@ -369,9 +391,7 @@
                 if (primaryField != null)
                 {
                     // Make sure that primary is present in the list of fields before qualifying to become a qualifier
-                    var isPresent = fields
-                        .FirstOrDefault(f =>
-                            string.Equals(f.Name, primaryField.Name, StringComparison.OrdinalIgnoreCase)) != null;
+                    var isPresent = fields.FirstOrDefault(f => string.Equals(f.Name, primaryField.Name, StringComparison.OrdinalIgnoreCase)) != null;
 
                     // Throw if not present
                     if (isPresent == false)
@@ -392,12 +412,23 @@
 
             // Get the insertable and updateable fields
             var insertableFields = fields
-                .Where(field =>
+                .Where(field => !string.Equals(field.Name, identityField?.Name, StringComparison.OrdinalIgnoreCase));
+            var updateableFields = fields
+                .Where(field => !string.Equals(field.Name, primaryField?.Name, StringComparison.OrdinalIgnoreCase) &&
                     !string.Equals(field.Name, identityField?.Name, StringComparison.OrdinalIgnoreCase));
-            var updateableFields = fields
-                .Where(field =>
-                    !string.Equals(field.Name, primaryField?.Name, StringComparison.OrdinalIgnoreCase) &&
-                    !string.Equals(field.Name, identityField?.Name, StringComparison.OrdinalIgnoreCase));
+
+            // Variables needed
+            var databaseType = "BIGINT";
+
+            // Check for the identity
+            if (identityField != null)
+            {
+                var dbType = new ClientTypeToDbTypeResolver().Resolve(identityField.Type);
+                if (dbType != null)
+                {
+                    databaseType = new DbTypeToSqlServerStringNameResolver().Resolve(dbType.Value);
+                }
+            }
 
             // Initialize the builder
             var builder = queryBuilder ?? new QueryBuilder();
@@ -445,10 +476,11 @@
                 .FieldsAndAliasFieldsFrom(updateableFields, "T", "S", DbSetting);
 
             // Set the output
-            if (primaryField != null)
+            var outputField = identityField ?? primaryField;
+            if (outputField != null)
             {
                 builder
-                    .WriteText(string.Concat("OUTPUT [INSERTED].", primaryField.Name.AsField(DbSetting)))
+                    .WriteText(string.Concat("OUTPUT INSERTED.", outputField.Name.AsField(DbSetting)))
                     .As("[Result]");
             }
 
@@ -493,21 +525,16 @@
             // Verify the fields
             if (fields?.Any() != true)
             {
-<<<<<<< HEAD
-                throw new MissingFieldsException("The list of fields cannot be null or empty.");
-=======
                 throw new MissingFieldsException();
->>>>>>> 0f5e2fb7
             }
 
             // Check the qualifiers
             if (qualifiers?.Any() == true)
             {
                 // Check if the qualifiers are present in the given fields
-                var unmatchesQualifiers = qualifiers
-                    .Where(field =>
-                        fields.FirstOrDefault(f =>
-                            string.Equals(field.Name, f.Name, StringComparison.OrdinalIgnoreCase)) == null);
+                var unmatchesQualifiers = qualifiers.Where(field =>
+                    fields.FirstOrDefault(f =>
+                        string.Equals(field.Name, f.Name, StringComparison.OrdinalIgnoreCase)) == null);
 
                 // Throw an error we found any unmatches
                 if (unmatchesQualifiers.Any() == true)
@@ -521,9 +548,7 @@
                 if (primaryField != null)
                 {
                     // Make sure that primary is present in the list of fields before qualifying to become a qualifier
-                    var isPresent = fields
-                        .FirstOrDefault(f =>
-                            string.Equals(f.Name, primaryField.Name, StringComparison.OrdinalIgnoreCase)) != null;
+                    var isPresent = fields.FirstOrDefault(f => string.Equals(f.Name, primaryField.Name, StringComparison.OrdinalIgnoreCase)) != null;
 
                     // Throw if not present
                     if (isPresent == false)
@@ -544,13 +569,31 @@
 
             // Get the insertable and updateable fields
             var insertableFields = fields
-                .Where(field =>
+                .Where(field => !string.Equals(field.Name, identityField?.Name, StringComparison.OrdinalIgnoreCase));
+            var updateableFields = fields
+                .Where(field => !string.Equals(field.Name, primaryField?.Name, StringComparison.OrdinalIgnoreCase) &&
                     !string.Equals(field.Name, identityField?.Name, StringComparison.OrdinalIgnoreCase));
-            var updateableFields = fields
-                .Where(field =>
-                    !string.Equals(field.Name, primaryField?.Name, StringComparison.OrdinalIgnoreCase) &&
-                    !string.Equals(field.Name, identityField?.Name, StringComparison.OrdinalIgnoreCase));
-
+
+            // Variables needed
+            var databaseType = (string)null;
+
+            // Check for the identity
+            if (identityField != null)
+            {
+                var dbType = new ClientTypeToDbTypeResolver().Resolve(identityField.Type);
+                if (dbType != null)
+                {
+                    databaseType = new DbTypeToSqlServerStringNameResolver().Resolve(dbType.Value);
+                }
+            }
+            else if (primaryField != null)
+            {
+                var dbType = new ClientTypeToDbTypeResolver().Resolve(primaryField.Type);
+                if (dbType != null)
+                {
+                    databaseType = new DbTypeToSqlServerStringNameResolver().Resolve(dbType.Value);
+                }
+            }
             // Initialize the builder
             var builder = queryBuilder ?? new QueryBuilder();
 
@@ -601,10 +644,11 @@
                     .FieldsAndAliasFieldsFrom(updateableFields, "T", "S", DbSetting);
 
                 // Set the output
-                if (primaryField != null)
+                var outputField = identityField ?? primaryField;
+                if (outputField != null)
                 {
                     builder
-                        .WriteText(string.Concat("OUTPUT [INSERTED].", primaryField.Name.AsField(DbSetting)))
+                        .WriteText(string.Concat("OUTPUT INSERTED.", outputField.Name.AsField(DbSetting)))
                             .As("[Id],")
                         .WriteText($"{DbSetting.ParameterPrefix}__RepoDb_OrderColumn_{index}")
                             .As("[OrderColumn]");
