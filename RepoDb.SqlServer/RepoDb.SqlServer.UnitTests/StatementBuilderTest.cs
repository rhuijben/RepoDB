--- conflicted
+++ resolved
@@ -544,52 +544,52 @@
         #region CreateInsertAll
 
         [TestMethod]
-        public void TestSqlServerStatementBuilderCreateInsertAllWithPrimaryKey()
-        {
-            // Setup
-            var statementBuilder = StatementBuilderMapper.Get<SqlConnection>();
-            var tableName = "Table";
-            var fields = Field.From(new[] { "Field1", "Field2", "Field3" });
-            var primaryKey = new DbField("Field1", true, true, false, typeof(int), null, null, null, null, false);
+        public void TestSqlServerStatementBuilderCreateInsertAllWithIdentity()
+        {
+            // Setup
+            var statementBuilder = StatementBuilderMapper.Get<SqlConnection>();
+            var tableName = "Table";
+            var fields = Field.From(new[] { "Field1", "Field2", "Field3" });
+            var identityField = new DbField("Field1", false, true, false, typeof(int), null, null, null, null);
 
             // Act
             var actual = statementBuilder.CreateInsertAll(tableName: tableName,
                 fields: fields,
                 batchSize: 1,
-                primaryField: primaryKey,
-                identityField: primaryKey);
+                primaryField: null,
+                identityField: identityField);
             var expected = $"" +
                 $"INSERT INTO [Table] " +
                 $"( [Field2], [Field3] ) " +
-                $"OUTPUT [INSERTED].[Field1], @__RepoDb_OrderColumn_0 " +
                 $"VALUES " +
-                $"( @Field2, @Field3 ) ;";
-
-            // Assert
-            Assert.AreEqual(expected, actual);
-        }
-
-        [TestMethod]
-        public void TestSqlServerStatementBuilderCreateInsertAllWithPrimaryKeyAsBigInt()
-        {
-            // Setup
-            var statementBuilder = StatementBuilderMapper.Get<SqlConnection>();
-            var tableName = "Table";
-            var fields = Field.From(new[] { "Field1", "Field2", "Field3" });
-            var primaryKey = new DbField("Field1", true, true, false, typeof(long), null, null, null, null, false);
+                $"( @Field2, @Field3 ) ; " +
+                $"SELECT CONVERT(INT, SCOPE_IDENTITY()) AS [Id], @__RepoDb_OrderColumn_0 AS [OrderColumn] ;";
+
+            // Assert
+            Assert.AreEqual(expected, actual);
+        }
+
+        [TestMethod]
+        public void TestSqlServerStatementBuilderCreateInsertAllWithIdentityAsBigInt()
+        {
+            // Setup
+            var statementBuilder = StatementBuilderMapper.Get<SqlConnection>();
+            var tableName = "Table";
+            var fields = Field.From(new[] { "Field1", "Field2", "Field3" });
+            var identityField = new DbField("Field1", false, true, false, typeof(long), null, null, null, null);
 
             // Act
             var actual = statementBuilder.CreateInsertAll(tableName: tableName,
                 fields: fields,
                 batchSize: 1,
-                primaryField: primaryKey,
-                identityField: primaryKey);
+                primaryField: null,
+                identityField: identityField);
             var expected = $"" +
                 $"INSERT INTO [Table] " +
                 $"( [Field2], [Field3] ) " +
-                $"OUTPUT [INSERTED].[Field1], @__RepoDb_OrderColumn_0 " +
                 $"VALUES " +
-                $"( @Field2, @Field3 ) ;";
+                $"( @Field2, @Field3 ) ; " +
+                $"SELECT CONVERT(BIGINT, SCOPE_IDENTITY()) AS [Id], @__RepoDb_OrderColumn_0 AS [OrderColumn] ;";
 
             // Assert
             Assert.AreEqual(expected, actual);
@@ -602,21 +602,21 @@
             var statementBuilder = StatementBuilderMapper.Get<SqlConnection>();
             var tableName = "Table";
             var fields = Field.From(new[] { "Field1", "Field2", "Field3" });
-            var primaryField = new DbField("Field1", true, false, false, typeof(int), null, null, null, null, false);
-            var identityField = new DbField("Field2", false, true, false, typeof(int), null, null, null, null, false);
+            var primaryField = new DbField("Field1", true, false, false, typeof(int), null, null, null, null);
+            var identityField = new DbField("Field2", false, true, false, typeof(int), null, null, null, null);
 
             // Act
             var actual = statementBuilder.CreateInsertAll(tableName: tableName,
                 fields: fields,
                 batchSize: 1,
-                primaryField: primaryField,
+                primaryField: null,
                 identityField: identityField);
             var expected = $"" +
                 $"INSERT INTO [Table] " +
                 $"( [Field1], [Field3] ) " +
-                $"OUTPUT [INSERTED].[Field1], @__RepoDb_OrderColumn_0 " +
                 $"VALUES " +
-                $"( @Field1, @Field3 ) ;";
+                $"( @Field1, @Field3 ) ; " +
+                $"SELECT CONVERT(INT, SCOPE_IDENTITY()) AS [Id], @__RepoDb_OrderColumn_0 AS [OrderColumn] ;";
 
             // Assert
             Assert.AreEqual(expected, actual);
@@ -629,121 +629,121 @@
             var statementBuilder = StatementBuilderMapper.Get<SqlConnection>();
             var tableName = "Table";
             var fields = Field.From(new[] { "Field1", "Field2", "Field3" });
-            var primaryField = new DbField("Field1", true, false, false, typeof(int), null, null, null, null, false);
-            var identityField = new DbField("Field2", false, true, false, typeof(long), null, null, null, null, false);
+            var primaryField = new DbField("Field1", true, false, false, typeof(int), null, null, null, null);
+            var identityField = new DbField("Field2", false, true, false, typeof(long), null, null, null, null);
 
             // Act
             var actual = statementBuilder.CreateInsertAll(tableName: tableName,
                 fields: fields,
                 batchSize: 1,
-                primaryField: primaryField,
+                primaryField: null,
                 identityField: identityField);
             var expected = $"" +
                 $"INSERT INTO [Table] " +
                 $"( [Field1], [Field3] ) " +
-                $"OUTPUT [INSERTED].[Field1], @__RepoDb_OrderColumn_0 " +
                 $"VALUES " +
-                $"( @Field1, @Field3 ) ;";
-
-            // Assert
-            Assert.AreEqual(expected, actual);
-        }
-
-        [TestMethod]
-        public void TestSqlServerStatementBuilderCreateInsertAllWithPrimaryKeyForThreeBatches()
-        {
-            // Setup
-            var statementBuilder = StatementBuilderMapper.Get<SqlConnection>();
-            var tableName = "Table";
-            var fields = Field.From(new[] { "Field1", "Field2", "Field3" });
-            var primaryKey = new DbField("Field1", true, true, false, typeof(int), null, null, null, null, false);
+                $"( @Field1, @Field3 ) ; " +
+                $"SELECT CONVERT(BIGINT, SCOPE_IDENTITY()) AS [Id], @__RepoDb_OrderColumn_0 AS [OrderColumn] ;";
+
+            // Assert
+            Assert.AreEqual(expected, actual);
+        }
+
+        [TestMethod]
+        public void TestSqlServerStatementBuilderCreateInsertAllWithIdentityForThreeBatches()
+        {
+            // Setup
+            var statementBuilder = StatementBuilderMapper.Get<SqlConnection>();
+            var tableName = "Table";
+            var fields = Field.From(new[] { "Field1", "Field2", "Field3" });
+            var identityField = new DbField("Field1", false, true, false, typeof(int), null, null, null, null);
 
             // Act
             var actual = statementBuilder.CreateInsertAll(tableName: tableName,
                 fields: fields,
                 batchSize: 3,
-                primaryField: primaryKey,
-                identityField: primaryKey);
+                primaryField: null,
+                identityField: identityField);
             var expected = $"" +
                 $"INSERT INTO [Table] " +
                 $"( [Field2], [Field3] ) " +
-                $"OUTPUT [INSERTED].[Field1], @__RepoDb_OrderColumn_0 " +
                 $"VALUES " +
                 $"( @Field2, @Field3 ) ; " +
+                $"SELECT CONVERT(INT, SCOPE_IDENTITY()) AS [Id], @__RepoDb_OrderColumn_0 AS [OrderColumn] ; " +
                 $"INSERT INTO [Table] " +
                 $"( [Field2], [Field3] ) " +
-                $"OUTPUT [INSERTED].[Field1], @__RepoDb_OrderColumn_1 " +
                 $"VALUES " +
                 $"( @Field2_1, @Field3_1 ) ; " +
+                $"SELECT CONVERT(INT, SCOPE_IDENTITY()) AS [Id], @__RepoDb_OrderColumn_1 AS [OrderColumn] ; " +
                 $"INSERT INTO [Table] " +
                 $"( [Field2], [Field3] ) " +
-                $"OUTPUT [INSERTED].[Field1], @__RepoDb_OrderColumn_2 " +
                 $"VALUES " +
-                $"( @Field2_2, @Field3_2 ) ;";
-
-            // Assert
-            Assert.AreEqual(expected, actual);
-        }
-
-        [TestMethod]
-        public void TestSqlServerStatementBuilderCreateInsertAllWithPrimaryWithHints()
-        {
-            // Setup
-            var statementBuilder = StatementBuilderMapper.Get<SqlConnection>();
-            var tableName = "Table";
-            var fields = Field.From(new[] { "Field1", "Field2", "Field3" });
-            var primaryField = new DbField("Field1", true, true, false, typeof(int), null, null, null, null, false);
+                $"( @Field2_2, @Field3_2 ) ; " +
+                $"SELECT CONVERT(INT, SCOPE_IDENTITY()) AS [Id], @__RepoDb_OrderColumn_2 AS [OrderColumn] ;";
+
+            // Assert
+            Assert.AreEqual(expected, actual);
+        }
+
+        [TestMethod]
+        public void TestSqlServerStatementBuilderCreateInsertAllWithIdentityWithHints()
+        {
+            // Setup
+            var statementBuilder = StatementBuilderMapper.Get<SqlConnection>();
+            var tableName = "Table";
+            var fields = Field.From(new[] { "Field1", "Field2", "Field3" });
+            var identityField = new DbField("Field1", false, true, false, typeof(int), null, null, null, null);
 
             // Act
             var actual = statementBuilder.CreateInsertAll(tableName: tableName,
                 fields: fields,
                 batchSize: 1,
-                primaryField: primaryField,
-                identityField: primaryField,
+                primaryField: null,
+                identityField: identityField,
                 hints: SqlServerTableHints.TabLock);
             var expected = $"" +
                 $"INSERT INTO [Table] WITH (TABLOCK) " +
                 $"( [Field2], [Field3] ) " +
-                $"OUTPUT [INSERTED].[Field1], @__RepoDb_OrderColumn_0 " +
                 $"VALUES " +
-                $"( @Field2, @Field3 ) ;";
-
-            // Assert
-            Assert.AreEqual(expected, actual);
-        }
-
-        [TestMethod]
-        public void TestSqlServerStatementBuilderCreateInsertAllWithPrimaryForThreeBatchesWithHints()
-        {
-            // Setup
-            var statementBuilder = StatementBuilderMapper.Get<SqlConnection>();
-            var tableName = "Table";
-            var fields = Field.From(new[] { "Field1", "Field2", "Field3" });
-            var primaryField = new DbField("Field1", true, true, false, typeof(int), null, null, null, null, false);
+                $"( @Field2, @Field3 ) ; " +
+                $"SELECT CONVERT(INT, SCOPE_IDENTITY()) AS [Id], @__RepoDb_OrderColumn_0 AS [OrderColumn] ;";
+
+            // Assert
+            Assert.AreEqual(expected, actual);
+        }
+
+        [TestMethod]
+        public void TestSqlServerStatementBuilderCreateInsertAllWithIdentityForThreeBatchesWithHints()
+        {
+            // Setup
+            var statementBuilder = StatementBuilderMapper.Get<SqlConnection>();
+            var tableName = "Table";
+            var fields = Field.From(new[] { "Field1", "Field2", "Field3" });
+            var identityField = new DbField("Field1", false, true, false, typeof(int), null, null, null, null);
 
             // Act
             var actual = statementBuilder.CreateInsertAll(tableName: tableName,
                 fields: fields,
                 batchSize: 3,
-                primaryField: primaryField,
-                identityField: primaryField,
+                primaryField: null,
+                identityField: identityField,
                 hints: SqlServerTableHints.TabLock);
             var expected = $"" +
                 $"INSERT INTO [Table] WITH (TABLOCK) " +
                 $"( [Field2], [Field3] ) " +
-                $"OUTPUT [INSERTED].[Field1], @__RepoDb_OrderColumn_0 " +
                 $"VALUES " +
                 $"( @Field2, @Field3 ) ; " +
+                $"SELECT CONVERT(INT, SCOPE_IDENTITY()) AS [Id], @__RepoDb_OrderColumn_0 AS [OrderColumn] ; " +
                 $"INSERT INTO [Table] WITH (TABLOCK) " +
                 $"( [Field2], [Field3] ) " +
-                $"OUTPUT [INSERTED].[Field1], @__RepoDb_OrderColumn_1 " +
                 $"VALUES " +
                 $"( @Field2_1, @Field3_1 ) ; " +
+                $"SELECT CONVERT(INT, SCOPE_IDENTITY()) AS [Id], @__RepoDb_OrderColumn_1 AS [OrderColumn] ; " +
                 $"INSERT INTO [Table] WITH (TABLOCK) " +
                 $"( [Field2], [Field3] ) " +
-                $"OUTPUT [INSERTED].[Field1], @__RepoDb_OrderColumn_2 " +
                 $"VALUES " +
-                $"( @Field2_2, @Field3_2 ) ;";
+                $"( @Field2_2, @Field3_2 ) ; " +
+                $"SELECT CONVERT(INT, SCOPE_IDENTITY()) AS [Id], @__RepoDb_OrderColumn_2 AS [OrderColumn] ;";
 
             // Assert
             Assert.AreEqual(expected, actual);
@@ -770,7 +770,8 @@
                 $"INSERT INTO [Table] " +
                 $"( [Field1], [Field2], [Field3] ) " +
                 $"VALUES " +
-                $"( @Field1, @Field2, @Field3 ) ;";
+                $"( @Field1, @Field2, @Field3 ) ; " +
+                $"SELECT NULL AS [Result] ;";
 
             // Assert
             Assert.AreEqual(expected, actual);
@@ -793,7 +794,8 @@
                 $"INSERT INTO [dbo].[Table] " +
                 $"( [Field1], [Field2], [Field3] ) " +
                 $"VALUES " +
-                $"( @Field1, @Field2, @Field3 ) ;";
+                $"( @Field1, @Field2, @Field3 ) ; " +
+                $"SELECT NULL AS [Result] ;";
 
             // Assert
             Assert.AreEqual(expected, actual);
@@ -816,7 +818,8 @@
                 $"INSERT INTO [dbo].[Table] " +
                 $"( [Field1], [Field2], [Field3] ) " +
                 $"VALUES " +
-                $"( @Field1, @Field2, @Field3 ) ;";
+                $"( @Field1, @Field2, @Field3 ) ; " +
+                $"SELECT NULL AS [Result] ;";
 
             // Assert
             Assert.AreEqual(expected, actual);
@@ -829,7 +832,7 @@
             var statementBuilder = StatementBuilderMapper.Get<SqlConnection>();
             var tableName = "Table";
             var fields = Field.From(new[] { "Field1", "Field2", "Field3" });
-            var primaryField = new DbField("Field1", true, false, false, typeof(int), null, null, null, null, false);
+            var primaryField = new DbField("Field1", true, false, false, typeof(int), null, null, null, null);
 
             // Act
             var actual = statementBuilder.CreateInsert(tableName: tableName,
@@ -839,68 +842,14 @@
             var expected = $"" +
                 $"INSERT INTO [Table] " +
                 $"( [Field1], [Field2], [Field3] ) " +
-                $"OUTPUT [INSERTED].[Field1] " +
                 $"VALUES " +
-                $"( @Field1, @Field2, @Field3 ) ;";
-
-            // Assert
-            Assert.AreEqual(expected, actual);
-        }
-
-<<<<<<< HEAD
-        //[TestMethod]
-        //public void TestSqlServerStatementBuilderCreateInsertWithIdentity()
-        //{
-        //    // Setup
-        //    var statementBuilder = StatementBuilderMapper.Get<SqlConnection>();
-        //    var queryBuilder = new QueryBuilder();
-        //    var tableName = "Table";
-        //    var fields = Field.From(new[] { "Field1", "Field2", "Field3" });
-        //    var identityField = new DbField("Field1", false, true, false, typeof(int), null, null, null, null, false);
-
-        //    // Act
-        //    var actual = statementBuilder.CreateInsert(queryBuilder: queryBuilder,
-        //        tableName: tableName,
-        //        fields: fields,
-        //        primaryField: null,
-        //        identityField: identityField);
-        //    var expected = $"" +
-        //        $"INSERT INTO [Table] " +
-        //        $"( [Field2], [Field3] ) " +
-        //        $"VALUES " +
-        //        $"( @Field2, @Field3 ) ;";
-
-        //    // Assert
-        //    Assert.AreEqual(expected, actual);
-        //}
-
-        //[TestMethod]
-        //public void TestSqlServerStatementBuilderCreateInsertWithIdentityAsBigInt()
-        //{
-        //    // Setup
-        //    var statementBuilder = StatementBuilderMapper.Get<SqlConnection>();
-        //    var queryBuilder = new QueryBuilder();
-        //    var tableName = "Table";
-        //    var fields = Field.From(new[] { "Field1", "Field2", "Field3" });
-        //    var identityField = new DbField("Field1", false, true, false, typeof(long), null, null, null, null, false);
-
-        //    // Act
-        //    var actual = statementBuilder.CreateInsert(queryBuilder: queryBuilder,
-        //        tableName: tableName,
-        //        fields: fields,
-        //        primaryField: null,
-        //        identityField: identityField);
-        //    var expected = $"" +
-        //        $"INSERT INTO [Table] " +
-        //        $"( [Field2], [Field3] ) " +
-        //        $"VALUES " +
-        //        $"( @Field2, @Field3 ) ; " +
-        //        $"SELECT CONVERT(BIGINT, SCOPE_IDENTITY()) AS [Result] ;";
-
-        //    // Assert
-        //    Assert.AreEqual(expected, actual);
-        //}
-=======
+                $"( @Field1, @Field2, @Field3 ) ; " +
+                $"SELECT @Field1 AS [Result] ;";
+
+            // Assert
+            Assert.AreEqual(expected, actual);
+        }
+
         [TestMethod]
         public void TestSqlServerStatementBuilderCreateInsertWithIdentity()
         {
@@ -950,7 +899,6 @@
             // Assert
             Assert.AreEqual(expected, actual);
         }
->>>>>>> f0d83a9d
 
         [TestMethod]
         public void TestSqlServerStatementBuilderCreateInsertWithPrimaryAndIdentity()
@@ -959,20 +907,20 @@
             var statementBuilder = StatementBuilderMapper.Get<SqlConnection>();
             var tableName = "Table";
             var fields = Field.From(new[] { "Field1", "Field2", "Field3" });
-            var primaryField = new DbField("Field1", true, false, false, typeof(int), null, null, null, null, false);
-            var identityField = new DbField("Field2", false, true, false, typeof(int), null, null, null, null, false);
+            var primaryField = new DbField("Field1", true, false, false, typeof(int), null, null, null, null);
+            var identityField = new DbField("Field2", false, true, false, typeof(int), null, null, null, null);
 
             // Act
             var actual = statementBuilder.CreateInsert(tableName: tableName,
                 fields: fields,
-                primaryField: primaryField,
+                primaryField: null,
                 identityField: identityField);
             var expected = $"" +
                 $"INSERT INTO [Table] " +
                 $"( [Field1], [Field3] ) " +
-                $"OUTPUT [INSERTED].[Field1] " +
                 $"VALUES " +
-                $"( @Field1, @Field3 ) ;";
+                $"( @Field1, @Field3 ) ; " +
+                $"SELECT CONVERT(INT, SCOPE_IDENTITY()) AS [Result] ;";
 
             // Assert
             Assert.AreEqual(expected, actual);
@@ -985,20 +933,20 @@
             var statementBuilder = StatementBuilderMapper.Get<SqlConnection>();
             var tableName = "Table";
             var fields = Field.From(new[] { "Field1", "Field2", "Field3" });
-            var primaryField = new DbField("Field1", true, false, false, typeof(int), null, null, null, null, false);
-            var identityField = new DbField("Field2", false, true, false, typeof(long), null, null, null, null, false);
+            var primaryField = new DbField("Field1", true, false, false, typeof(int), null, null, null, null);
+            var identityField = new DbField("Field2", false, true, false, typeof(long), null, null, null, null);
 
             // Act
             var actual = statementBuilder.CreateInsert(tableName: tableName,
                 fields: fields,
-                primaryField: primaryField,
+                primaryField: null,
                 identityField: identityField);
             var expected = $"" +
                 $"INSERT INTO [Table] " +
                 $"( [Field1], [Field3] ) " +
-                $"OUTPUT [INSERTED].[Field1] " +
                 $"VALUES " +
-                $"( @Field1, @Field3 ) ;";
+                $"( @Field1, @Field3 ) ; " +
+                $"SELECT CONVERT(BIGINT, SCOPE_IDENTITY()) AS [Result] ;";
 
             // Assert
             Assert.AreEqual(expected, actual);
@@ -1022,7 +970,8 @@
                 $"INSERT INTO [Table] WITH (TABLOCK) " +
                 $"( [Field1], [Field2], [Field3] ) " +
                 $"VALUES " +
-                $"( @Field1, @Field2, @Field3 ) ;";
+                $"( @Field1, @Field2, @Field3 ) ; " +
+                $"SELECT NULL AS [Result] ;";
 
             // Assert
             Assert.AreEqual(expected, actual);
@@ -1130,7 +1079,7 @@
             var tableName = "Table";
             var fields = Field.From(new[] { "Field1", "Field2", "Field3" });
             var qualifiers = Field.From("Field1");
-            var primaryField = new DbField("Field1", true, false, false, typeof(int), null, null, null, null, false);
+            var primaryField = new DbField("Field1", true, false, false, typeof(int), null, null, null, null);
 
             // Act
             var actual = statementBuilder.CreateMergeAll(tableName: tableName,
@@ -1148,7 +1097,7 @@
                 $"VALUES ( S.[Field1], S.[Field2], S.[Field3] ) " +
                 $"WHEN MATCHED THEN " +
                 $"UPDATE SET T.[Field2] = S.[Field2], T.[Field3] = S.[Field3] " +
-                $"OUTPUT [INSERTED].[Field1] AS [Id], @__RepoDb_OrderColumn_0 AS [OrderColumn] ;";
+                $"OUTPUT INSERTED.[Field1] AS [Id], @__RepoDb_OrderColumn_0 AS [OrderColumn] ;";
 
             // Assert
             Assert.AreEqual(expected, actual);
@@ -1162,7 +1111,8 @@
             var tableName = "Table";
             var fields = Field.From(new[] { "Field1", "Field2", "Field3" });
             var qualifiers = Field.From("Field1");
-            var primaryField = new DbField("Field1", true, true, false, typeof(int), null, null, null, null, false);
+            var primaryField = new DbField("Field1", true, true, false, typeof(int), null, null, null, null);
+            var identifyField = new DbField("Field1", true, true, false, typeof(int), null, null, null, null);
 
             // Act
             var actual = statementBuilder.CreateMergeAll(tableName: tableName,
@@ -1180,7 +1130,7 @@
                 $"VALUES ( S.[Field2], S.[Field3] ) " +
                 $"WHEN MATCHED THEN " +
                 $"UPDATE SET T.[Field2] = S.[Field2], T.[Field3] = S.[Field3] " +
-                $"OUTPUT [INSERTED].[Field1] AS [Id], @__RepoDb_OrderColumn_0 AS [OrderColumn] ;";
+                $"OUTPUT INSERTED.[Field1] AS [Id], @__RepoDb_OrderColumn_0 AS [OrderColumn] ;";
 
             // Assert
             Assert.AreEqual(expected, actual);
@@ -1194,7 +1144,7 @@
             var tableName = "Table";
             var fields = Field.From(new[] { "Field1", "Field2", "Field3" });
             var qualifiers = Field.From("Field1");
-            var primaryField = new DbField("Id", true, true, false, typeof(int), null, null, null, null, false);
+            var primaryField = new DbField("Id", true, true, false, typeof(int), null, null, null, null);
 
             // Act
             var actual = statementBuilder.CreateMergeAll(tableName: tableName,
@@ -1212,7 +1162,7 @@
                 $"VALUES ( S.[Field1], S.[Field2], S.[Field3] ) " +
                 $"WHEN MATCHED THEN " +
                 $"UPDATE SET T.[Field1] = S.[Field1], T.[Field2] = S.[Field2], T.[Field3] = S.[Field3] " +
-                $"OUTPUT [INSERTED].[Id] AS [Id], @__RepoDb_OrderColumn_0 AS [OrderColumn] ;";
+                $"OUTPUT INSERTED.[Id] AS [Id], @__RepoDb_OrderColumn_0 AS [OrderColumn] ;";
 
             // Assert
             Assert.AreEqual(expected, actual);
@@ -1226,7 +1176,7 @@
             var tableName = "Table";
             var fields = Field.From(new[] { "Field1", "Field2", "Field3" });
             var qualifiers = Field.From("Field1");
-            var identityField = new DbField("Field1", false, true, false, typeof(int), null, null, null, null, false);
+            var identityField = new DbField("Field1", false, true, false, typeof(int), null, null, null, null);
 
             // Act
             var actual = statementBuilder.CreateMergeAll(tableName: tableName,
@@ -1243,61 +1193,30 @@
                 $"INSERT ( [Field2], [Field3] ) " +
                 $"VALUES ( S.[Field2], S.[Field3] ) " +
                 $"WHEN MATCHED THEN " +
-                $"UPDATE SET T.[Field2] = S.[Field2], T.[Field3] = S.[Field3] ;";
-
-            // Assert
-            Assert.AreEqual(expected, actual);
-        }
-
-        //[TestMethod]
-        //public void TestSqlServerStatementBuilderCreateMergeAllWithUncoveredPrimary()
-        //{
-        //    // Setup
-        //    var statementBuilder = StatementBuilderMapper.Get<SqlConnection>();
-        //    var queryBuilder = new QueryBuilder();
-        //    var tableName = "Table";
-        //    var fields = Field.From(new[] { "Field1", "Field2", "Field3" });
-        //    var qualifiers = Field.From("Field1");
-        //    var identityField = new DbField("Id", false, true, false, typeof(int), null, null, null, null, false);
-
-        //    // Act
-        //    var actual = statementBuilder.CreateMergeAll(queryBuilder: queryBuilder,
-        //        tableName: tableName,
-        //        fields: fields,
-        //        qualifiers: qualifiers,
-        //        batchSize: 1,
-        //        primaryField: null,
-        //        identityField: identityField);
-        //    var expected = $"" +
-        //        $"MERGE [Table] AS T " +
-        //        $"USING ( SELECT @Field1 AS [Field1], @Field2 AS [Field2], @Field3 AS [Field3] ) " +
-        //        $"AS S ON ( (S.[Field1] = T.[Field1] OR (S.[Field1] IS NULL AND T.[Field1] IS NULL)) ) " +
-        //        $"WHEN NOT MATCHED THEN " +
-        //        $"INSERT ( [Field1], [Field2], [Field3] ) " +
-        //        $"VALUES ( S.[Field1], S.[Field2], S.[Field3] ) " +
-        //        $"WHEN MATCHED THEN " +
-        //        $"UPDATE SET T.[Field1] = S.[Field1], T.[Field2] = S.[Field2], T.[Field3] = S.[Field3] ;";
-
-        //    // Assert
-        //    Assert.AreEqual(expected, actual);
-        //}
-
-        [TestMethod]
-        public void TestSqlServerStatementBuilderCreateMergeAllWithCoveredPrimaryButWithoutQualifiers()
-        {
-            // Setup
-            var statementBuilder = StatementBuilderMapper.Get<SqlConnection>();
-            var tableName = "Table";
-            var fields = Field.From(new[] { "Field1", "Field2", "Field3" });
-            var primaryField = new DbField("Field1", true, true, false, typeof(int), null, null, null, null, false);
+                $"UPDATE SET T.[Field2] = S.[Field2], T.[Field3] = S.[Field3] " +
+                $"OUTPUT INSERTED.[Field1] AS [Id], @__RepoDb_OrderColumn_0 AS [OrderColumn] ;";
+
+            // Assert
+            Assert.AreEqual(expected, actual);
+        }
+
+        [TestMethod]
+        public void TestSqlServerStatementBuilderCreateMergeAllWithUncoveredIdentity()
+        {
+            // Setup
+            var statementBuilder = StatementBuilderMapper.Get<SqlConnection>();
+            var tableName = "Table";
+            var fields = Field.From(new[] { "Field1", "Field2", "Field3" });
+            var qualifiers = Field.From("Field1");
+            var identityField = new DbField("Id", false, true, false, typeof(int), null, null, null, null);
 
             // Act
             var actual = statementBuilder.CreateMergeAll(tableName: tableName,
                 fields: fields,
-                qualifiers: null,
-                batchSize: 1,
-                primaryField: primaryField,
-                identityField: null);
+                qualifiers: qualifiers,
+                batchSize: 1,
+                primaryField: null,
+                identityField: identityField);
             var expected = $"" +
                 $"MERGE [Table] AS T " +
                 $"USING ( SELECT @Field1 AS [Field1], @Field2 AS [Field2], @Field3 AS [Field3] ) " +
@@ -1306,8 +1225,39 @@
                 $"INSERT ( [Field1], [Field2], [Field3] ) " +
                 $"VALUES ( S.[Field1], S.[Field2], S.[Field3] ) " +
                 $"WHEN MATCHED THEN " +
+                $"UPDATE SET T.[Field1] = S.[Field1], T.[Field2] = S.[Field2], T.[Field3] = S.[Field3] " +
+                $"OUTPUT INSERTED.[Id] AS [Id], @__RepoDb_OrderColumn_0 AS [OrderColumn] ;";
+
+            // Assert
+            Assert.AreEqual(expected, actual);
+        }
+
+        [TestMethod]
+        public void TestSqlServerStatementBuilderCreateMergeAllWithCoveredPrimaryButWithoutQualifiers()
+        {
+            // Setup
+            var statementBuilder = StatementBuilderMapper.Get<SqlConnection>();
+            var tableName = "Table";
+            var fields = Field.From(new[] { "Field1", "Field2", "Field3" });
+            var primaryField = new DbField("Field1", true, true, false, typeof(int), null, null, null, null);
+
+            // Act
+            var actual = statementBuilder.CreateMergeAll(tableName: tableName,
+                fields: fields,
+                qualifiers: null,
+                batchSize: 1,
+                primaryField: primaryField,
+                identityField: null);
+            var expected = $"" +
+                $"MERGE [Table] AS T " +
+                $"USING ( SELECT @Field1 AS [Field1], @Field2 AS [Field2], @Field3 AS [Field3] ) " +
+                $"AS S ON ( (S.[Field1] = T.[Field1] OR (S.[Field1] IS NULL AND T.[Field1] IS NULL)) ) " +
+                $"WHEN NOT MATCHED THEN " +
+                $"INSERT ( [Field1], [Field2], [Field3] ) " +
+                $"VALUES ( S.[Field1], S.[Field2], S.[Field3] ) " +
+                $"WHEN MATCHED THEN " +
                 $"UPDATE SET T.[Field2] = S.[Field2], T.[Field3] = S.[Field3] " +
-                $"OUTPUT [INSERTED].[Field1] AS [Id], @__RepoDb_OrderColumn_0 AS [OrderColumn] ;";
+                $"OUTPUT INSERTED.[Field1] AS [Id], @__RepoDb_OrderColumn_0 AS [OrderColumn] ;";
 
             // Assert
             Assert.AreEqual(expected, actual);
@@ -1320,8 +1270,8 @@
             var statementBuilder = StatementBuilderMapper.Get<SqlConnection>();
             var tableName = "Table";
             var fields = Field.From(new[] { "Field1", "Field2", "Field3" });
-            var primaryField = new DbField("Field1", true, false, false, typeof(int), null, null, null, null, false);
-            var identityField = new DbField("Field2", false, true, false, typeof(int), null, null, null, null, false);
+            var primaryField = new DbField("Field1", true, false, false, typeof(int), null, null, null, null);
+            var identityField = new DbField("Field2", false, true, false, typeof(int), null, null, null, null);
 
             // Act
             var actual = statementBuilder.CreateMergeAll(tableName: tableName,
@@ -1339,77 +1289,442 @@
                 $"VALUES ( S.[Field1], S.[Field3] ) " +
                 $"WHEN MATCHED THEN " +
                 $"UPDATE SET T.[Field3] = S.[Field3] " +
-                $"OUTPUT [INSERTED].[Field1] AS [Id], @__RepoDb_OrderColumn_0 AS [OrderColumn] ;";
-
-            // Assert
-            Assert.AreEqual(expected, actual);
-        }
-
-        [TestMethod]
-        public void TestSqlServerStatementBuilderCreateMergeAllWithPrimaryForThreeBatches()
-        {
-            // Setup
-            var statementBuilder = StatementBuilderMapper.Get<SqlConnection>();
-            var tableName = "Table";
-            var fields = Field.From(new[] { "Field1", "Field2", "Field3" });
-            var qualifiers = Field.From("Field1");
-            var primaryField = new DbField("Field1", true, true, false, typeof(int), null, null, null, null, false);
+                $"OUTPUT INSERTED.[Field2] AS [Id], @__RepoDb_OrderColumn_0 AS [OrderColumn] ;";
+
+            // Assert
+            Assert.AreEqual(expected, actual);
+        }
+
+        [TestMethod]
+        public void TestSqlServerStatementBuilderCreateMergeAllWithIdentityForThreeBatches()
+        {
+            // Setup
+            var statementBuilder = StatementBuilderMapper.Get<SqlConnection>();
+            var tableName = "Table";
+            var fields = Field.From(new[] { "Field1", "Field2", "Field3" });
+            var qualifiers = Field.From("Field1");
+            var identityField = new DbField("Field1", false, true, false, typeof(int), null, null, null, null);
 
             // Act
             var actual = statementBuilder.CreateMergeAll(tableName: tableName,
                 fields: fields,
                 qualifiers: qualifiers,
                 batchSize: 3,
-                primaryField: primaryField,
-                identityField: null);
+                primaryField: null,
+                identityField: identityField);
             var expected = $"" +
                 $"MERGE [Table] AS T " +
+                $"USING ( SELECT @Field1 AS [Field1], @Field2 AS [Field2], @Field3 AS [Field3] ) " +
+                $"AS S ON ( (S.[Field1] = T.[Field1] OR (S.[Field1] IS NULL AND T.[Field1] IS NULL)) ) " +
+                $"WHEN NOT MATCHED THEN " +
+                $"INSERT ( [Field2], [Field3] ) " +
+                $"VALUES ( S.[Field2], S.[Field3] ) " +
+                $"WHEN MATCHED THEN " +
+                $"UPDATE SET T.[Field2] = S.[Field2], T.[Field3] = S.[Field3] " +
+                $"OUTPUT INSERTED.[Field1] AS [Id], @__RepoDb_OrderColumn_0 AS [OrderColumn] ; " +
+                $"MERGE [Table] AS T " +
+                $"USING ( SELECT @Field1_1 AS [Field1], @Field2_1 AS [Field2], @Field3_1 AS [Field3] ) " +
+                $"AS S ON ( (S.[Field1] = T.[Field1] OR (S.[Field1] IS NULL AND T.[Field1] IS NULL)) ) " +
+                $"WHEN NOT MATCHED THEN " +
+                $"INSERT ( [Field2], [Field3] ) " +
+                $"VALUES ( S.[Field2], S.[Field3] ) " +
+                $"WHEN MATCHED THEN " +
+                $"UPDATE SET T.[Field2] = S.[Field2], T.[Field3] = S.[Field3] " +
+                $"OUTPUT INSERTED.[Field1] AS [Id], @__RepoDb_OrderColumn_1 AS [OrderColumn] ; " +
+                $"MERGE [Table] AS T " +
+                $"USING ( SELECT @Field1_2 AS [Field1], @Field2_2 AS [Field2], @Field3_2 AS [Field3] ) " +
+                $"AS S ON ( (S.[Field1] = T.[Field1] OR (S.[Field1] IS NULL AND T.[Field1] IS NULL)) ) " +
+                $"WHEN NOT MATCHED THEN " +
+                $"INSERT ( [Field2], [Field3] ) " +
+                $"VALUES ( S.[Field2], S.[Field3] ) " +
+                $"WHEN MATCHED THEN " +
+                $"UPDATE SET T.[Field2] = S.[Field2], T.[Field3] = S.[Field3] " +
+                $"OUTPUT INSERTED.[Field1] AS [Id], @__RepoDb_OrderColumn_2 AS [OrderColumn] ;";
+
+            // Assert
+            Assert.AreEqual(expected, actual);
+        }
+
+        [TestMethod]
+        public void TestSqlServerStatementBuilderCreateMergeAllWithHints()
+        {
+            // Setup
+            var statementBuilder = StatementBuilderMapper.Get<SqlConnection>();
+            var tableName = "Table";
+            var fields = Field.From(new[] { "Field1", "Field2", "Field3" });
+            var qualifiers = Field.From("Field1");
+
+            // Act
+            var actual = statementBuilder.CreateMergeAll(tableName: tableName,
+                fields: fields,
+                qualifiers: qualifiers,
+                batchSize: 1,
+                primaryField: null,
+                identityField: null,
+                hints: SqlServerTableHints.TabLock);
+            var expected = $"" +
+                $"MERGE [Table] WITH (TABLOCK) AS T " +
                 $"USING ( SELECT @Field1 AS [Field1], @Field2 AS [Field2], @Field3 AS [Field3] ) " +
                 $"AS S ON ( (S.[Field1] = T.[Field1] OR (S.[Field1] IS NULL AND T.[Field1] IS NULL)) ) " +
                 $"WHEN NOT MATCHED THEN " +
                 $"INSERT ( [Field1], [Field2], [Field3] ) " +
                 $"VALUES ( S.[Field1], S.[Field2], S.[Field3] ) " +
                 $"WHEN MATCHED THEN " +
+                $"UPDATE SET T.[Field1] = S.[Field1], T.[Field2] = S.[Field2], T.[Field3] = S.[Field3] ;";
+
+            // Assert
+            Assert.AreEqual(expected, actual);
+        }
+
+        [TestMethod]
+        public void TestSqlServerStatementBuilderCreateMergeAllWithIdentityForThreeBatchesWithHints()
+        {
+            // Setup
+            var statementBuilder = StatementBuilderMapper.Get<SqlConnection>();
+            var tableName = "Table";
+            var fields = Field.From(new[] { "Field1", "Field2", "Field3" });
+            var qualifiers = Field.From("Field1");
+            var identityField = new DbField("Field1", false, true, false, typeof(int), null, null, null, null);
+
+            // Act
+            var actual = statementBuilder.CreateMergeAll(tableName: tableName,
+                fields: fields,
+                qualifiers: qualifiers,
+                batchSize: 3,
+                primaryField: null,
+                identityField: identityField,
+                hints: SqlServerTableHints.TabLock);
+            var expected = $"" +
+                $"MERGE [Table] WITH (TABLOCK) AS T " +
+                $"USING ( SELECT @Field1 AS [Field1], @Field2 AS [Field2], @Field3 AS [Field3] ) " +
+                $"AS S ON ( (S.[Field1] = T.[Field1] OR (S.[Field1] IS NULL AND T.[Field1] IS NULL)) ) " +
+                $"WHEN NOT MATCHED THEN " +
+                $"INSERT ( [Field2], [Field3] ) " +
+                $"VALUES ( S.[Field2], S.[Field3] ) " +
+                $"WHEN MATCHED THEN " +
                 $"UPDATE SET T.[Field2] = S.[Field2], T.[Field3] = S.[Field3] " +
-                $"OUTPUT [INSERTED].[Field1] AS [Id], @__RepoDb_OrderColumn_0 AS [OrderColumn] ; " +
+                $"OUTPUT INSERTED.[Field1] AS [Id], @__RepoDb_OrderColumn_0 AS [OrderColumn] ; " +
+                $"MERGE [Table] WITH (TABLOCK) AS T " +
+                $"USING ( SELECT @Field1_1 AS [Field1], @Field2_1 AS [Field2], @Field3_1 AS [Field3] ) " +
+                $"AS S ON ( (S.[Field1] = T.[Field1] OR (S.[Field1] IS NULL AND T.[Field1] IS NULL)) ) " +
+                $"WHEN NOT MATCHED THEN " +
+                $"INSERT ( [Field2], [Field3] ) " +
+                $"VALUES ( S.[Field2], S.[Field3] ) " +
+                $"WHEN MATCHED THEN " +
+                $"UPDATE SET T.[Field2] = S.[Field2], T.[Field3] = S.[Field3] " +
+                $"OUTPUT INSERTED.[Field1] AS [Id], @__RepoDb_OrderColumn_1 AS [OrderColumn] ; " +
+                $"MERGE [Table] WITH (TABLOCK) AS T " +
+                $"USING ( SELECT @Field1_2 AS [Field1], @Field2_2 AS [Field2], @Field3_2 AS [Field3] ) " +
+                $"AS S ON ( (S.[Field1] = T.[Field1] OR (S.[Field1] IS NULL AND T.[Field1] IS NULL)) ) " +
+                $"WHEN NOT MATCHED THEN " +
+                $"INSERT ( [Field2], [Field3] ) " +
+                $"VALUES ( S.[Field2], S.[Field3] ) " +
+                $"WHEN MATCHED THEN " +
+                $"UPDATE SET T.[Field2] = S.[Field2], T.[Field3] = S.[Field3] " +
+                $"OUTPUT INSERTED.[Field1] AS [Id], @__RepoDb_OrderColumn_2 AS [OrderColumn] ;";
+
+            // Assert
+            Assert.AreEqual(expected, actual);
+        }
+
+        [TestMethod, ExpectedException(typeof(MissingFieldsException))]
+        public void ThrowExceptionOnSqlServerStatementBuilderCreateMergeAllIfThereAreNoFields()
+        {
+            // Setup
+            var statementBuilder = StatementBuilderMapper.Get<SqlConnection>();
+            var tableName = "Table";
+            var qualifiers = Field.From("Id");
+
+            // Act
+            statementBuilder.CreateMergeAll(tableName: tableName,
+                fields: null,
+                qualifiers: qualifiers,
+                batchSize: 1,
+                primaryField: null,
+                identityField: null);
+        }
+
+        [TestMethod, ExpectedException(typeof(MissingQualifierFieldsException))]
+        public void ThrowExceptionOnSqlServerStatementBuilderCreateMergeAllIfThereAreNoPrimaryAndNoQualifiers()
+        {
+            // Setup
+            var statementBuilder = StatementBuilderMapper.Get<SqlConnection>();
+            var tableName = "Table";
+            var fields = Field.From(new[] { "Field1", "Field2", "Field3" });
+
+            // Act
+            statementBuilder.CreateMergeAll(tableName: tableName,
+                fields: fields,
+                qualifiers: null,
+                batchSize: 1,
+                primaryField: null,
+                identityField: null);
+        }
+
+        [TestMethod, ExpectedException(typeof(InvalidQualifiersException))]
+        public void ThrowExceptionOnSqlServerStatementBuilderCreateMergeAllIfTheQualifiersAreNotPresentAtTheGivenFields()
+        {
+            // Setup
+            var statementBuilder = StatementBuilderMapper.Get<SqlConnection>();
+            var tableName = "Table";
+            var fields = Field.From(new[] { "Field1", "Field2", "Field3" });
+            var qualifiers = Field.From("Id");
+
+            // Act
+            statementBuilder.CreateMergeAll(tableName: tableName,
+                fields: fields,
+                qualifiers: qualifiers,
+                batchSize: 1,
+                primaryField: null,
+                identityField: null);
+        }
+
+        [TestMethod, ExpectedException(typeof(InvalidQualifiersException))]
+        public void ThrowExceptionOnSqlServerStatementBuilderCreateMergeAllIfThePrimaryAsQualifierIsNotPresentAtTheGivenFields()
+        {
+            // Setup
+            var statementBuilder = StatementBuilderMapper.Get<SqlConnection>();
+            var tableName = "Table";
+            var fields = Field.From(new[] { "Field1", "Field2", "Field3" });
+            var primaryField = new DbField("Id", true, false, false, typeof(int), null, null, null, null);
+
+            // Act
+            statementBuilder.CreateMergeAll(tableName: tableName,
+                fields: fields,
+                qualifiers: null,
+                batchSize: 1,
+                primaryField: primaryField,
+                identityField: null);
+        }
+
+        [TestMethod, ExpectedException(typeof(NullReferenceException))]
+        public void ThrowExceptionOnSqlServerStatementBuilderCreateMergeAllIfTheTableIsNull()
+        {
+            // Setup
+            var statementBuilder = StatementBuilderMapper.Get<SqlConnection>();
+            var tableName = (string)null;
+            var fields = Field.From(new[] { "Field1", "Field2", "Field3" });
+            var qualifiers = Field.From("Field1");
+
+            // Act
+            statementBuilder.CreateMergeAll(tableName: tableName,
+                fields: fields,
+                qualifiers: qualifiers,
+                batchSize: 1,
+                primaryField: null,
+                identityField: null);
+        }
+
+        [TestMethod, ExpectedException(typeof(NullReferenceException))]
+        public void ThrowExceptionOnSqlServerStatementBuilderCreateMergeAllIfTheTableIsEmpty()
+        {
+            // Setup
+            var statementBuilder = StatementBuilderMapper.Get<SqlConnection>();
+            var tableName = "";
+            var fields = Field.From(new[] { "Field1", "Field2", "Field3" });
+            var qualifiers = Field.From("Field1");
+
+            // Act
+            statementBuilder.CreateMergeAll(tableName: tableName,
+                fields: fields,
+                qualifiers: qualifiers,
+                batchSize: 1,
+                primaryField: null,
+                identityField: null);
+        }
+
+        [TestMethod, ExpectedException(typeof(NullReferenceException))]
+        public void ThrowExceptionOnSqlServerStatementBuilderCreateMergeAllIfTheTableIsWhitespace()
+        {
+            // Setup
+            var statementBuilder = StatementBuilderMapper.Get<SqlConnection>();
+            var tableName = " ";
+            var fields = Field.From(new[] { "Field1", "Field2", "Field3" });
+            var qualifiers = Field.From("Field1");
+
+            // Act
+            statementBuilder.CreateMergeAll(tableName: tableName,
+                fields: fields,
+                qualifiers: qualifiers,
+                batchSize: 1,
+                primaryField: null,
+                identityField: null);
+        }
+
+        [TestMethod, ExpectedException(typeof(InvalidOperationException))]
+        public void ThrowExceptionOnSqlServerStatementBuilderCreateMergeAllIfThePrimaryIsNotReallyAPrimary()
+        {
+            // Setup
+            var statementBuilder = StatementBuilderMapper.Get<SqlConnection>();
+            var tableName = "Table";
+            var fields = Field.From(new[] { "Field1", "Field2", "Field3" });
+            var primaryField = new DbField("Field1", false, false, false, typeof(int), null, null, null, null);
+
+            // Act
+            statementBuilder.CreateMergeAll(tableName: tableName,
+                fields: fields,
+                qualifiers: null,
+                batchSize: 1,
+                primaryField: primaryField,
+                identityField: null);
+        }
+
+        [TestMethod, ExpectedException(typeof(InvalidOperationException))]
+        public void ThrowExceptionOnSqlServerStatementBuilderCreateMergeAllIfTheIdentityIsNotReallyAnIdentity()
+        {
+            // Setup
+            var statementBuilder = StatementBuilderMapper.Get<SqlConnection>();
+            var tableName = "Table";
+            var fields = Field.From(new[] { "Field1", "Field2", "Field3" });
+            var qualifiers = Field.From("Field1");
+            var identifyField = new DbField("Field2", false, false, false, typeof(int), null, null, null, null);
+
+            // Act
+            statementBuilder.CreateMergeAll(tableName: tableName,
+                fields: fields,
+                qualifiers: null,
+                batchSize: 1,
+                primaryField: null,
+                identityField: identifyField);
+        }
+
+        #endregion
+
+        #region CreateMerge
+
+        [TestMethod]
+        public void TestSqlServerStatementBuilderCreateMerge()
+        {
+            // Setup
+            var statementBuilder = StatementBuilderMapper.Get<SqlConnection>();
+            var tableName = "Table";
+            var fields = Field.From(new[] { "Field1", "Field2", "Field3" });
+            var qualifiers = Field.From("Field1");
+
+            // Act
+            var actual = statementBuilder.CreateMerge(tableName: tableName,
+                fields: fields,
+                qualifiers: qualifiers,
+                primaryField: null,
+                identityField: null);
+            var expected = $"" +
                 $"MERGE [Table] AS T " +
-                $"USING ( SELECT @Field1_1 AS [Field1], @Field2_1 AS [Field2], @Field3_1 AS [Field3] ) " +
+                $"USING ( SELECT @Field1 AS [Field1], @Field2 AS [Field2], @Field3 AS [Field3] ) " +
                 $"AS S ON ( (S.[Field1] = T.[Field1] OR (S.[Field1] IS NULL AND T.[Field1] IS NULL)) ) " +
                 $"WHEN NOT MATCHED THEN " +
                 $"INSERT ( [Field1], [Field2], [Field3] ) " +
                 $"VALUES ( S.[Field1], S.[Field2], S.[Field3] ) " +
                 $"WHEN MATCHED THEN " +
-                $"UPDATE SET T.[Field2] = S.[Field2], T.[Field3] = S.[Field3] " +
-                $"OUTPUT [INSERTED].[Field1] AS [Id], @__RepoDb_OrderColumn_1 AS [OrderColumn] ; " +
-                $"MERGE [Table] AS T " +
-                $"USING ( SELECT @Field1_2 AS [Field1], @Field2_2 AS [Field2], @Field3_2 AS [Field3] ) " +
+                $"UPDATE SET T.[Field1] = S.[Field1], T.[Field2] = S.[Field2], T.[Field3] = S.[Field3] ;";
+
+            // Assert
+            Assert.AreEqual(expected, actual);
+        }
+
+        [TestMethod]
+        public void TestSqlServerStatementBuilderCreateMergeWithQuotedTableSchema()
+        {
+            // Setup
+            var statementBuilder = StatementBuilderMapper.Get<SqlConnection>();
+            var tableName = "[dbo].[Table]";
+            var fields = Field.From(new[] { "Field1", "Field2", "Field3" });
+            var qualifiers = Field.From("Field1");
+
+            // Act
+            var actual = statementBuilder.CreateMerge(tableName: tableName,
+                fields: fields,
+                qualifiers: qualifiers,
+                primaryField: null,
+                identityField: null);
+            var expected = $"" +
+                $"MERGE [dbo].[Table] AS T " +
+                $"USING ( SELECT @Field1 AS [Field1], @Field2 AS [Field2], @Field3 AS [Field3] ) " +
                 $"AS S ON ( (S.[Field1] = T.[Field1] OR (S.[Field1] IS NULL AND T.[Field1] IS NULL)) ) " +
                 $"WHEN NOT MATCHED THEN " +
                 $"INSERT ( [Field1], [Field2], [Field3] ) " +
                 $"VALUES ( S.[Field1], S.[Field2], S.[Field3] ) " +
                 $"WHEN MATCHED THEN " +
+                $"UPDATE SET T.[Field1] = S.[Field1], T.[Field2] = S.[Field2], T.[Field3] = S.[Field3] ;";
+
+            // Assert
+            Assert.AreEqual(expected, actual);
+        }
+
+        [TestMethod]
+        public void TestSqlServerStatementBuilderCreateMergeWithUnquotedTableSchema()
+        {
+            // Setup
+            var statementBuilder = StatementBuilderMapper.Get<SqlConnection>();
+            var tableName = "dbo.Table";
+            var fields = Field.From(new[] { "Field1", "Field2", "Field3" });
+            var qualifiers = Field.From("Field1");
+
+            // Act
+            var actual = statementBuilder.CreateMerge(tableName: tableName,
+                fields: fields,
+                qualifiers: qualifiers,
+                primaryField: null,
+                identityField: null);
+            var expected = $"" +
+                $"MERGE [dbo].[Table] AS T " +
+                $"USING ( SELECT @Field1 AS [Field1], @Field2 AS [Field2], @Field3 AS [Field3] ) " +
+                $"AS S ON ( (S.[Field1] = T.[Field1] OR (S.[Field1] IS NULL AND T.[Field1] IS NULL)) ) " +
+                $"WHEN NOT MATCHED THEN " +
+                $"INSERT ( [Field1], [Field2], [Field3] ) " +
+                $"VALUES ( S.[Field1], S.[Field2], S.[Field3] ) " +
+                $"WHEN MATCHED THEN " +
+                $"UPDATE SET T.[Field1] = S.[Field1], T.[Field2] = S.[Field2], T.[Field3] = S.[Field3] ;";
+
+            // Assert
+            Assert.AreEqual(expected, actual);
+        }
+
+        [TestMethod]
+        public void TestSqlServerStatementBuilderCreateMergeWithCoveredPrimary()
+        {
+            // Setup
+            var statementBuilder = StatementBuilderMapper.Get<SqlConnection>();
+            var tableName = "Table";
+            var fields = Field.From(new[] { "Field1", "Field2", "Field3" });
+            var qualifiers = Field.From("Field1");
+            var primaryField = new DbField("Field1", true, false, false, typeof(int), null, null, null, null);
+
+            // Act
+            var actual = statementBuilder.CreateMerge(tableName: tableName,
+                fields: fields,
+                qualifiers: qualifiers,
+                primaryField: primaryField,
+                identityField: null);
+            var expected = $"" +
+                $"MERGE [Table] AS T " +
+                $"USING ( SELECT @Field1 AS [Field1], @Field2 AS [Field2], @Field3 AS [Field3] ) " +
+                $"AS S ON ( (S.[Field1] = T.[Field1] OR (S.[Field1] IS NULL AND T.[Field1] IS NULL)) ) " +
+                $"WHEN NOT MATCHED THEN " +
+                $"INSERT ( [Field1], [Field2], [Field3] ) " +
+                $"VALUES ( S.[Field1], S.[Field2], S.[Field3] ) " +
+                $"WHEN MATCHED THEN " +
                 $"UPDATE SET T.[Field2] = S.[Field2], T.[Field3] = S.[Field3] " +
-                $"OUTPUT [INSERTED].[Field1] AS [Id], @__RepoDb_OrderColumn_2 AS [OrderColumn] ;";
-
-            // Assert
-            Assert.AreEqual(expected, actual);
-        }
-
-        [TestMethod]
-        public void TestSqlServerStatementBuilderCreateMergeAllWithPrimaryAsIdentityForThreeBatches()
-        {
-            // Setup
-            var statementBuilder = StatementBuilderMapper.Get<SqlConnection>();
-            var tableName = "Table";
-            var fields = Field.From(new[] { "Field1", "Field2", "Field3" });
-            var qualifiers = Field.From("Field1");
-            var primaryField = new DbField("Field1", true, true, false, typeof(int), null, null, null, null, false);
-
-            // Act
-            var actual = statementBuilder.CreateMergeAll(tableName: tableName,
-                fields: fields,
-                qualifiers: qualifiers,
-                batchSize: 3,
+                $"OUTPUT INSERTED.[Field1] AS [Result] ;";
+
+            // Assert
+            Assert.AreEqual(expected, actual);
+        }
+
+        [TestMethod]
+        public void TestSqlServerStatementBuilderCreateMergeWithCoveredPrimaryAsIdentity()
+        {
+            // Setup
+            var statementBuilder = StatementBuilderMapper.Get<SqlConnection>();
+            var tableName = "Table";
+            var fields = Field.From(new[] { "Field1", "Field2", "Field3" });
+            var qualifiers = Field.From("Field1");
+            var primaryField = new DbField("Field1", true, true, false, typeof(int), null, null, null, null);
+            var identifyField = new DbField("Field1", true, true, false, typeof(int), null, null, null, null);
+
+            // Act
+            var actual = statementBuilder.CreateMerge(tableName: tableName,
+                fields: fields,
+                qualifiers: qualifiers,
                 primaryField: primaryField,
                 identityField: primaryField);
             var expected = $"" +
@@ -1421,81 +1736,122 @@
                 $"VALUES ( S.[Field2], S.[Field3] ) " +
                 $"WHEN MATCHED THEN " +
                 $"UPDATE SET T.[Field2] = S.[Field2], T.[Field3] = S.[Field3] " +
-                $"OUTPUT [INSERTED].[Field1] AS [Id], @__RepoDb_OrderColumn_0 AS [OrderColumn] ; " +
+                $"OUTPUT INSERTED.[Field1] AS [Result] ;";
+
+            // Assert
+            Assert.AreEqual(expected, actual);
+        }
+
+        [TestMethod]
+        public void TestSqlServerStatementBuilderCreateMergeWithUncoveredPrimary()
+        {
+            // Setup
+            var statementBuilder = StatementBuilderMapper.Get<SqlConnection>();
+            var tableName = "Table";
+            var fields = Field.From(new[] { "Field1", "Field2", "Field3" });
+            var qualifiers = Field.From("Field1");
+            var primaryField = new DbField("Id", true, true, false, typeof(int), null, null, null, null);
+
+            // Act
+            var actual = statementBuilder.CreateMerge(tableName: tableName,
+                fields: fields,
+                qualifiers: qualifiers,
+                primaryField: primaryField,
+                identityField: null);
+            var expected = $"" +
                 $"MERGE [Table] AS T " +
-                $"USING ( SELECT @Field1_1 AS [Field1], @Field2_1 AS [Field2], @Field3_1 AS [Field3] ) " +
+                $"USING ( SELECT @Field1 AS [Field1], @Field2 AS [Field2], @Field3 AS [Field3] ) " +
+                $"AS S ON ( (S.[Field1] = T.[Field1] OR (S.[Field1] IS NULL AND T.[Field1] IS NULL)) ) " +
+                $"WHEN NOT MATCHED THEN " +
+                $"INSERT ( [Field1], [Field2], [Field3] ) " +
+                $"VALUES ( S.[Field1], S.[Field2], S.[Field3] ) " +
+                $"WHEN MATCHED THEN " +
+                $"UPDATE SET T.[Field1] = S.[Field1], T.[Field2] = S.[Field2], T.[Field3] = S.[Field3] " +
+                $"OUTPUT INSERTED.[Id] AS [Result] ;";
+
+            // Assert
+            Assert.AreEqual(expected, actual);
+        }
+
+        [TestMethod]
+        public void TestSqlServerStatementBuilderCreateMergeWithCoveredIdentity()
+        {
+            // Setup
+            var statementBuilder = StatementBuilderMapper.Get<SqlConnection>();
+            var tableName = "Table";
+            var fields = Field.From(new[] { "Field1", "Field2", "Field3" });
+            var qualifiers = Field.From("Field1");
+            var identityField = new DbField("Field1", false, true, false, typeof(int), null, null, null, null);
+
+            // Act
+            var actual = statementBuilder.CreateMerge(tableName: tableName,
+                fields: fields,
+                qualifiers: qualifiers,
+                primaryField: null,
+                identityField: identityField);
+            var expected = $"" +
+                $"MERGE [Table] AS T " +
+                $"USING ( SELECT @Field1 AS [Field1], @Field2 AS [Field2], @Field3 AS [Field3] ) " +
                 $"AS S ON ( (S.[Field1] = T.[Field1] OR (S.[Field1] IS NULL AND T.[Field1] IS NULL)) ) " +
                 $"WHEN NOT MATCHED THEN " +
                 $"INSERT ( [Field2], [Field3] ) " +
                 $"VALUES ( S.[Field2], S.[Field3] ) " +
                 $"WHEN MATCHED THEN " +
                 $"UPDATE SET T.[Field2] = S.[Field2], T.[Field3] = S.[Field3] " +
-                $"OUTPUT [INSERTED].[Field1] AS [Id], @__RepoDb_OrderColumn_1 AS [OrderColumn] ; " +
+                $"OUTPUT INSERTED.[Field1] AS [Result] ;";
+
+            // Assert
+            Assert.AreEqual(expected, actual);
+        }
+
+        [TestMethod]
+        public void TestSqlServerStatementBuilderCreateMergeWithUncoveredIdentity()
+        {
+            // Setup
+            var statementBuilder = StatementBuilderMapper.Get<SqlConnection>();
+            var tableName = "Table";
+            var fields = Field.From(new[] { "Field1", "Field2", "Field3" });
+            var qualifiers = Field.From("Field1");
+            var identityField = new DbField("Id", false, true, false, typeof(int), null, null, null, null);
+
+            // Act
+            var actual = statementBuilder.CreateMerge(tableName: tableName,
+                fields: fields,
+                qualifiers: qualifiers,
+                primaryField: null,
+                identityField: identityField);
+            var expected = $"" +
                 $"MERGE [Table] AS T " +
-                $"USING ( SELECT @Field1_2 AS [Field1], @Field2_2 AS [Field2], @Field3_2 AS [Field3] ) " +
-                $"AS S ON ( (S.[Field1] = T.[Field1] OR (S.[Field1] IS NULL AND T.[Field1] IS NULL)) ) " +
-                $"WHEN NOT MATCHED THEN " +
-                $"INSERT ( [Field2], [Field3] ) " +
-                $"VALUES ( S.[Field2], S.[Field3] ) " +
-                $"WHEN MATCHED THEN " +
-                $"UPDATE SET T.[Field2] = S.[Field2], T.[Field3] = S.[Field3] " +
-                $"OUTPUT [INSERTED].[Field1] AS [Id], @__RepoDb_OrderColumn_2 AS [OrderColumn] ;";
-
-            // Assert
-            Assert.AreEqual(expected, actual);
-        }
-
-        [TestMethod]
-        public void TestSqlServerStatementBuilderCreateMergeAllWithHints()
-        {
-            // Setup
-            var statementBuilder = StatementBuilderMapper.Get<SqlConnection>();
-            var tableName = "Table";
-            var fields = Field.From(new[] { "Field1", "Field2", "Field3" });
-            var qualifiers = Field.From("Field1");
-
-            // Act
-            var actual = statementBuilder.CreateMergeAll(tableName: tableName,
-                fields: fields,
-                qualifiers: qualifiers,
-                batchSize: 1,
-                primaryField: null,
-                identityField: null,
-                hints: SqlServerTableHints.TabLock);
-            var expected = $"" +
-                $"MERGE [Table] WITH (TABLOCK) AS T " +
                 $"USING ( SELECT @Field1 AS [Field1], @Field2 AS [Field2], @Field3 AS [Field3] ) " +
                 $"AS S ON ( (S.[Field1] = T.[Field1] OR (S.[Field1] IS NULL AND T.[Field1] IS NULL)) ) " +
                 $"WHEN NOT MATCHED THEN " +
                 $"INSERT ( [Field1], [Field2], [Field3] ) " +
                 $"VALUES ( S.[Field1], S.[Field2], S.[Field3] ) " +
                 $"WHEN MATCHED THEN " +
-                $"UPDATE SET T.[Field1] = S.[Field1], T.[Field2] = S.[Field2], T.[Field3] = S.[Field3] ;";
-
-            // Assert
-            Assert.AreEqual(expected, actual);
-        }
-
-        [TestMethod]
-        public void TestSqlServerStatementBuilderCreateMergeAllWithPrimaryForThreeBatchesWithHints()
-        {
-            // Setup
-            var statementBuilder = StatementBuilderMapper.Get<SqlConnection>();
-            var tableName = "Table";
-            var fields = Field.From(new[] { "Field1", "Field2", "Field3" });
-            var qualifiers = Field.From("Field1");
-            var primaryField = new DbField("Field1", true, true, false, typeof(int), null, null, null, null, false);
-
-            // Act
-            var actual = statementBuilder.CreateMergeAll(tableName: tableName,
-                fields: fields,
-                qualifiers: qualifiers,
-                batchSize: 3,
+                $"UPDATE SET T.[Field1] = S.[Field1], T.[Field2] = S.[Field2], T.[Field3] = S.[Field3] " +
+                $"OUTPUT INSERTED.[Id] AS [Result] ;";
+
+            // Assert
+            Assert.AreEqual(expected, actual);
+        }
+
+        [TestMethod]
+        public void TestSqlServerStatementBuilderCreateMergeWithCoveredPrimaryButWithoutQualifiers()
+        {
+            // Setup
+            var statementBuilder = StatementBuilderMapper.Get<SqlConnection>();
+            var tableName = "Table";
+            var fields = Field.From(new[] { "Field1", "Field2", "Field3" });
+            var primaryField = new DbField("Field1", true, true, false, typeof(int), null, null, null, null);
+
+            // Act
+            var actual = statementBuilder.CreateMerge(tableName: tableName,
+                fields: fields,
+                qualifiers: null,
                 primaryField: primaryField,
-                identityField: null,
-                hints: SqlServerTableHints.TabLock);
-            var expected = $"" +
-                $"MERGE [Table] WITH (TABLOCK) AS T " +
+                identityField: null);
+            var expected = $"" +
+                $"MERGE [Table] AS T " +
                 $"USING ( SELECT @Field1 AS [Field1], @Field2 AS [Field2], @Field3 AS [Field3] ) " +
                 $"AS S ON ( (S.[Field1] = T.[Field1] OR (S.[Field1] IS NULL AND T.[Field1] IS NULL)) ) " +
                 $"WHEN NOT MATCHED THEN " +
@@ -1503,513 +1859,7 @@
                 $"VALUES ( S.[Field1], S.[Field2], S.[Field3] ) " +
                 $"WHEN MATCHED THEN " +
                 $"UPDATE SET T.[Field2] = S.[Field2], T.[Field3] = S.[Field3] " +
-                $"OUTPUT [INSERTED].[Field1] AS [Id], @__RepoDb_OrderColumn_0 AS [OrderColumn] ; " +
-                $"MERGE [Table] WITH (TABLOCK) AS T " +
-                $"USING ( SELECT @Field1_1 AS [Field1], @Field2_1 AS [Field2], @Field3_1 AS [Field3] ) " +
-                $"AS S ON ( (S.[Field1] = T.[Field1] OR (S.[Field1] IS NULL AND T.[Field1] IS NULL)) ) " +
-                $"WHEN NOT MATCHED THEN " +
-                $"INSERT ( [Field1], [Field2], [Field3] ) " +
-                $"VALUES ( S.[Field1], S.[Field2], S.[Field3] ) " +
-                $"WHEN MATCHED THEN " +
-                $"UPDATE SET T.[Field2] = S.[Field2], T.[Field3] = S.[Field3] " +
-                $"OUTPUT [INSERTED].[Field1] AS [Id], @__RepoDb_OrderColumn_1 AS [OrderColumn] ; " +
-                $"MERGE [Table] WITH (TABLOCK) AS T " +
-                $"USING ( SELECT @Field1_2 AS [Field1], @Field2_2 AS [Field2], @Field3_2 AS [Field3] ) " +
-                $"AS S ON ( (S.[Field1] = T.[Field1] OR (S.[Field1] IS NULL AND T.[Field1] IS NULL)) ) " +
-                $"WHEN NOT MATCHED THEN " +
-                $"INSERT ( [Field1], [Field2], [Field3] ) " +
-                $"VALUES ( S.[Field1], S.[Field2], S.[Field3] ) " +
-                $"WHEN MATCHED THEN " +
-                $"UPDATE SET T.[Field2] = S.[Field2], T.[Field3] = S.[Field3] " +
-                $"OUTPUT [INSERTED].[Field1] AS [Id], @__RepoDb_OrderColumn_2 AS [OrderColumn] ;";
-
-            // Assert
-            Assert.AreEqual(expected, actual);
-        }
-
-        [TestMethod]
-        public void TestSqlServerStatementBuilderCreateMergeAllWithPrimaryAsIdentityForThreeBatchesWithHints()
-        {
-            // Setup
-            var statementBuilder = StatementBuilderMapper.Get<SqlConnection>();
-            var queryBuilder = new QueryBuilder();
-            var tableName = "Table";
-            var fields = Field.From(new[] { "Field1", "Field2", "Field3" });
-            var qualifiers = Field.From("Field1");
-            var primaryField = new DbField("Field1", true, true, false, typeof(int), null, null, null, null, false);
-
-            // Act
-            var actual = statementBuilder.CreateMergeAll(queryBuilder: queryBuilder,
-                tableName: tableName,
-                fields: fields,
-                qualifiers: qualifiers,
-                batchSize: 3,
-                primaryField: primaryField,
-                identityField: primaryField,
-                hints: SqlServerTableHints.TabLock);
-            var expected = $"" +
-                $"MERGE [Table] WITH (TABLOCK) AS T " +
-                $"USING ( SELECT @Field1 AS [Field1], @Field2 AS [Field2], @Field3 AS [Field3] ) " +
-                $"AS S ON ( (S.[Field1] = T.[Field1] OR (S.[Field1] IS NULL AND T.[Field1] IS NULL)) ) " +
-                $"WHEN NOT MATCHED THEN " +
-                $"INSERT ( [Field2], [Field3] ) " +
-                $"VALUES ( S.[Field2], S.[Field3] ) " +
-                $"WHEN MATCHED THEN " +
-                $"UPDATE SET T.[Field2] = S.[Field2], T.[Field3] = S.[Field3] " +
-                $"OUTPUT [INSERTED].[Field1] AS [Id], @__RepoDb_OrderColumn_0 AS [OrderColumn] ; " +
-                $"MERGE [Table] WITH (TABLOCK) AS T " +
-                $"USING ( SELECT @Field1_1 AS [Field1], @Field2_1 AS [Field2], @Field3_1 AS [Field3] ) " +
-                $"AS S ON ( (S.[Field1] = T.[Field1] OR (S.[Field1] IS NULL AND T.[Field1] IS NULL)) ) " +
-                $"WHEN NOT MATCHED THEN " +
-                $"INSERT ( [Field2], [Field3] ) " +
-                $"VALUES ( S.[Field2], S.[Field3] ) " +
-                $"WHEN MATCHED THEN " +
-                $"UPDATE SET T.[Field2] = S.[Field2], T.[Field3] = S.[Field3] " +
-                $"OUTPUT [INSERTED].[Field1] AS [Id], @__RepoDb_OrderColumn_1 AS [OrderColumn] ; " +
-                $"MERGE [Table] WITH (TABLOCK) AS T " +
-                $"USING ( SELECT @Field1_2 AS [Field1], @Field2_2 AS [Field2], @Field3_2 AS [Field3] ) " +
-                $"AS S ON ( (S.[Field1] = T.[Field1] OR (S.[Field1] IS NULL AND T.[Field1] IS NULL)) ) " +
-                $"WHEN NOT MATCHED THEN " +
-                $"INSERT ( [Field2], [Field3] ) " +
-                $"VALUES ( S.[Field2], S.[Field3] ) " +
-                $"WHEN MATCHED THEN " +
-                $"UPDATE SET T.[Field2] = S.[Field2], T.[Field3] = S.[Field3] " +
-                $"OUTPUT [INSERTED].[Field1] AS [Id], @__RepoDb_OrderColumn_2 AS [OrderColumn] ;";
-
-            // Assert
-            Assert.AreEqual(expected, actual);
-        }
-
-        [TestMethod, ExpectedException(typeof(MissingFieldsException))]
-        public void ThrowExceptionOnSqlServerStatementBuilderCreateMergeAllIfThereAreNoFields()
-        {
-            // Setup
-            var statementBuilder = StatementBuilderMapper.Get<SqlConnection>();
-            var tableName = "Table";
-            var qualifiers = Field.From("Id");
-
-            // Act
-            statementBuilder.CreateMergeAll(tableName: tableName,
-                fields: null,
-                qualifiers: qualifiers,
-                batchSize: 1,
-                primaryField: null,
-                identityField: null);
-        }
-
-        [TestMethod, ExpectedException(typeof(MissingQualifierFieldsException))]
-        public void ThrowExceptionOnSqlServerStatementBuilderCreateMergeAllIfThereAreNoPrimaryAndNoQualifiers()
-        {
-            // Setup
-            var statementBuilder = StatementBuilderMapper.Get<SqlConnection>();
-            var tableName = "Table";
-            var fields = Field.From(new[] { "Field1", "Field2", "Field3" });
-
-            // Act
-            statementBuilder.CreateMergeAll(tableName: tableName,
-                fields: fields,
-                qualifiers: null,
-                batchSize: 1,
-                primaryField: null,
-                identityField: null);
-        }
-
-        [TestMethod, ExpectedException(typeof(InvalidQualifiersException))]
-        public void ThrowExceptionOnSqlServerStatementBuilderCreateMergeAllIfTheQualifiersAreNotPresentAtTheGivenFields()
-        {
-            // Setup
-            var statementBuilder = StatementBuilderMapper.Get<SqlConnection>();
-            var tableName = "Table";
-            var fields = Field.From(new[] { "Field1", "Field2", "Field3" });
-            var qualifiers = Field.From("Id");
-
-            // Act
-            statementBuilder.CreateMergeAll(tableName: tableName,
-                fields: fields,
-                qualifiers: qualifiers,
-                batchSize: 1,
-                primaryField: null,
-                identityField: null);
-        }
-
-        [TestMethod, ExpectedException(typeof(InvalidQualifiersException))]
-        public void ThrowExceptionOnSqlServerStatementBuilderCreateMergeAllIfThePrimaryAsQualifierIsNotPresentAtTheGivenFields()
-        {
-            // Setup
-            var statementBuilder = StatementBuilderMapper.Get<SqlConnection>();
-            var tableName = "Table";
-            var fields = Field.From(new[] { "Field1", "Field2", "Field3" });
-            var primaryField = new DbField("Id", true, false, false, typeof(int), null, null, null, null, false);
-
-            // Act
-            statementBuilder.CreateMergeAll(tableName: tableName,
-                fields: fields,
-                qualifiers: null,
-                batchSize: 1,
-                primaryField: primaryField,
-                identityField: null);
-        }
-
-        [TestMethod, ExpectedException(typeof(NullReferenceException))]
-        public void ThrowExceptionOnSqlServerStatementBuilderCreateMergeAllIfTheTableIsNull()
-        {
-            // Setup
-            var statementBuilder = StatementBuilderMapper.Get<SqlConnection>();
-            var tableName = (string)null;
-            var fields = Field.From(new[] { "Field1", "Field2", "Field3" });
-            var qualifiers = Field.From("Field1");
-
-            // Act
-            statementBuilder.CreateMergeAll(tableName: tableName,
-                fields: fields,
-                qualifiers: qualifiers,
-                batchSize: 1,
-                primaryField: null,
-                identityField: null);
-        }
-
-        [TestMethod, ExpectedException(typeof(NullReferenceException))]
-        public void ThrowExceptionOnSqlServerStatementBuilderCreateMergeAllIfTheTableIsEmpty()
-        {
-            // Setup
-            var statementBuilder = StatementBuilderMapper.Get<SqlConnection>();
-            var tableName = "";
-            var fields = Field.From(new[] { "Field1", "Field2", "Field3" });
-            var qualifiers = Field.From("Field1");
-
-            // Act
-            statementBuilder.CreateMergeAll(tableName: tableName,
-                fields: fields,
-                qualifiers: qualifiers,
-                batchSize: 1,
-                primaryField: null,
-                identityField: null);
-        }
-
-        [TestMethod, ExpectedException(typeof(NullReferenceException))]
-        public void ThrowExceptionOnSqlServerStatementBuilderCreateMergeAllIfTheTableIsWhitespace()
-        {
-            // Setup
-            var statementBuilder = StatementBuilderMapper.Get<SqlConnection>();
-            var tableName = " ";
-            var fields = Field.From(new[] { "Field1", "Field2", "Field3" });
-            var qualifiers = Field.From("Field1");
-
-            // Act
-            statementBuilder.CreateMergeAll(tableName: tableName,
-                fields: fields,
-                qualifiers: qualifiers,
-                batchSize: 1,
-                primaryField: null,
-                identityField: null);
-        }
-
-        [TestMethod, ExpectedException(typeof(InvalidOperationException))]
-        public void ThrowExceptionOnSqlServerStatementBuilderCreateMergeAllIfThePrimaryIsNotReallyAPrimary()
-        {
-            // Setup
-            var statementBuilder = StatementBuilderMapper.Get<SqlConnection>();
-            var tableName = "Table";
-            var fields = Field.From(new[] { "Field1", "Field2", "Field3" });
-            var primaryField = new DbField("Field1", false, false, false, typeof(int), null, null, null, null, false);
-
-            // Act
-            statementBuilder.CreateMergeAll(tableName: tableName,
-                fields: fields,
-                qualifiers: null,
-                batchSize: 1,
-                primaryField: primaryField,
-                identityField: null);
-        }
-
-        [TestMethod, ExpectedException(typeof(InvalidOperationException))]
-        public void ThrowExceptionOnSqlServerStatementBuilderCreateMergeAllIfTheIdentityIsNotReallyAnIdentity()
-        {
-            // Setup
-            var statementBuilder = StatementBuilderMapper.Get<SqlConnection>();
-            var tableName = "Table";
-            var fields = Field.From(new[] { "Field1", "Field2", "Field3" });
-            var qualifiers = Field.From("Field1");
-            var identifyField = new DbField("Field2", false, false, false, typeof(int), null, null, null, null, false);
-
-            // Act
-            statementBuilder.CreateMergeAll(tableName: tableName,
-                fields: fields,
-                qualifiers: null,
-                batchSize: 1,
-                primaryField: null,
-                identityField: identifyField);
-        }
-
-        #endregion
-
-        #region CreateMerge
-
-        [TestMethod]
-        public void TestSqlServerStatementBuilderCreateMerge()
-        {
-            // Setup
-            var statementBuilder = StatementBuilderMapper.Get<SqlConnection>();
-            var tableName = "Table";
-            var fields = Field.From(new[] { "Field1", "Field2", "Field3" });
-            var qualifiers = Field.From("Field1");
-
-            // Act
-            var actual = statementBuilder.CreateMerge(tableName: tableName,
-                fields: fields,
-                qualifiers: qualifiers,
-                primaryField: null,
-                identityField: null);
-            var expected = $"" +
-                $"MERGE [Table] AS T " +
-                $"USING ( SELECT @Field1 AS [Field1], @Field2 AS [Field2], @Field3 AS [Field3] ) " +
-                $"AS S ON ( (S.[Field1] = T.[Field1] OR (S.[Field1] IS NULL AND T.[Field1] IS NULL)) ) " +
-                $"WHEN NOT MATCHED THEN " +
-                $"INSERT ( [Field1], [Field2], [Field3] ) " +
-                $"VALUES ( S.[Field1], S.[Field2], S.[Field3] ) " +
-                $"WHEN MATCHED THEN " +
-                $"UPDATE SET T.[Field1] = S.[Field1], T.[Field2] = S.[Field2], T.[Field3] = S.[Field3] ;";
-
-            // Assert
-            Assert.AreEqual(expected, actual);
-        }
-
-        [TestMethod]
-        public void TestSqlServerStatementBuilderCreateMergeWithQuotedTableSchema()
-        {
-            // Setup
-            var statementBuilder = StatementBuilderMapper.Get<SqlConnection>();
-            var tableName = "[dbo].[Table]";
-            var fields = Field.From(new[] { "Field1", "Field2", "Field3" });
-            var qualifiers = Field.From("Field1");
-
-            // Act
-            var actual = statementBuilder.CreateMerge(tableName: tableName,
-                fields: fields,
-                qualifiers: qualifiers,
-                primaryField: null,
-                identityField: null);
-            var expected = $"" +
-                $"MERGE [dbo].[Table] AS T " +
-                $"USING ( SELECT @Field1 AS [Field1], @Field2 AS [Field2], @Field3 AS [Field3] ) " +
-                $"AS S ON ( (S.[Field1] = T.[Field1] OR (S.[Field1] IS NULL AND T.[Field1] IS NULL)) ) " +
-                $"WHEN NOT MATCHED THEN " +
-                $"INSERT ( [Field1], [Field2], [Field3] ) " +
-                $"VALUES ( S.[Field1], S.[Field2], S.[Field3] ) " +
-                $"WHEN MATCHED THEN " +
-                $"UPDATE SET T.[Field1] = S.[Field1], T.[Field2] = S.[Field2], T.[Field3] = S.[Field3] ;";
-
-            // Assert
-            Assert.AreEqual(expected, actual);
-        }
-
-        [TestMethod]
-        public void TestSqlServerStatementBuilderCreateMergeWithUnquotedTableSchema()
-        {
-            // Setup
-            var statementBuilder = StatementBuilderMapper.Get<SqlConnection>();
-            var tableName = "dbo.Table";
-            var fields = Field.From(new[] { "Field1", "Field2", "Field3" });
-            var qualifiers = Field.From("Field1");
-
-            // Act
-            var actual = statementBuilder.CreateMerge(tableName: tableName,
-                fields: fields,
-                qualifiers: qualifiers,
-                primaryField: null,
-                identityField: null);
-            var expected = $"" +
-                $"MERGE [dbo].[Table] AS T " +
-                $"USING ( SELECT @Field1 AS [Field1], @Field2 AS [Field2], @Field3 AS [Field3] ) " +
-                $"AS S ON ( (S.[Field1] = T.[Field1] OR (S.[Field1] IS NULL AND T.[Field1] IS NULL)) ) " +
-                $"WHEN NOT MATCHED THEN " +
-                $"INSERT ( [Field1], [Field2], [Field3] ) " +
-                $"VALUES ( S.[Field1], S.[Field2], S.[Field3] ) " +
-                $"WHEN MATCHED THEN " +
-                $"UPDATE SET T.[Field1] = S.[Field1], T.[Field2] = S.[Field2], T.[Field3] = S.[Field3] ;";
-
-            // Assert
-            Assert.AreEqual(expected, actual);
-        }
-
-        [TestMethod]
-        public void TestSqlServerStatementBuilderCreateMergeWithCoveredPrimary()
-        {
-            // Setup
-            var statementBuilder = StatementBuilderMapper.Get<SqlConnection>();
-            var tableName = "Table";
-            var fields = Field.From(new[] { "Field1", "Field2", "Field3" });
-            var qualifiers = Field.From("Field1");
-            var primaryField = new DbField("Field1", true, false, false, typeof(int), null, null, null, null, false);
-
-            // Act
-            var actual = statementBuilder.CreateMerge(tableName: tableName,
-                fields: fields,
-                qualifiers: qualifiers,
-                primaryField: primaryField,
-                identityField: null);
-            var expected = $"" +
-                $"MERGE [Table] AS T " +
-                $"USING ( SELECT @Field1 AS [Field1], @Field2 AS [Field2], @Field3 AS [Field3] ) " +
-                $"AS S ON ( (S.[Field1] = T.[Field1] OR (S.[Field1] IS NULL AND T.[Field1] IS NULL)) ) " +
-                $"WHEN NOT MATCHED THEN " +
-                $"INSERT ( [Field1], [Field2], [Field3] ) " +
-                $"VALUES ( S.[Field1], S.[Field2], S.[Field3] ) " +
-                $"WHEN MATCHED THEN " +
-                $"UPDATE SET T.[Field2] = S.[Field2], T.[Field3] = S.[Field3] " +
-                $"OUTPUT [INSERTED].[Field1] AS [Result] ;";
-
-            // Assert
-            Assert.AreEqual(expected, actual);
-        }
-
-        [TestMethod]
-        public void TestSqlServerStatementBuilderCreateMergeWithCoveredPrimaryAsIdentity()
-        {
-            // Setup
-            var statementBuilder = StatementBuilderMapper.Get<SqlConnection>();
-            var tableName = "Table";
-            var fields = Field.From(new[] { "Field1", "Field2", "Field3" });
-            var qualifiers = Field.From("Field1");
-            var primaryField = new DbField("Field1", true, true, false, typeof(int), null, null, null, null, false);
-
-            // Act
-            var actual = statementBuilder.CreateMerge(tableName: tableName,
-                fields: fields,
-                qualifiers: qualifiers,
-                primaryField: primaryField,
-                identityField: primaryField);
-            var expected = $"" +
-                $"MERGE [Table] AS T " +
-                $"USING ( SELECT @Field1 AS [Field1], @Field2 AS [Field2], @Field3 AS [Field3] ) " +
-                $"AS S ON ( (S.[Field1] = T.[Field1] OR (S.[Field1] IS NULL AND T.[Field1] IS NULL)) ) " +
-                $"WHEN NOT MATCHED THEN " +
-                $"INSERT ( [Field2], [Field3] ) " +
-                $"VALUES ( S.[Field2], S.[Field3] ) " +
-                $"WHEN MATCHED THEN " +
-                $"UPDATE SET T.[Field2] = S.[Field2], T.[Field3] = S.[Field3] " +
-                $"OUTPUT [INSERTED].[Field1] AS [Result] ;";
-
-            // Assert
-            Assert.AreEqual(expected, actual);
-        }
-
-        [TestMethod]
-        public void TestSqlServerStatementBuilderCreateMergeWithUncoveredPrimary()
-        {
-            // Setup
-            var statementBuilder = StatementBuilderMapper.Get<SqlConnection>();
-            var tableName = "Table";
-            var fields = Field.From(new[] { "Field1", "Field2", "Field3" });
-            var qualifiers = Field.From("Field1");
-            var primaryField = new DbField("Id", true, true, false, typeof(int), null, null, null, null, false);
-
-            // Act
-            var actual = statementBuilder.CreateMerge(tableName: tableName,
-                fields: fields,
-                qualifiers: qualifiers,
-                primaryField: primaryField,
-                identityField: null);
-            var expected = $"" +
-                $"MERGE [Table] AS T " +
-                $"USING ( SELECT @Field1 AS [Field1], @Field2 AS [Field2], @Field3 AS [Field3] ) " +
-                $"AS S ON ( (S.[Field1] = T.[Field1] OR (S.[Field1] IS NULL AND T.[Field1] IS NULL)) ) " +
-                $"WHEN NOT MATCHED THEN " +
-                $"INSERT ( [Field1], [Field2], [Field3] ) " +
-                $"VALUES ( S.[Field1], S.[Field2], S.[Field3] ) " +
-                $"WHEN MATCHED THEN " +
-                $"UPDATE SET T.[Field1] = S.[Field1], T.[Field2] = S.[Field2], T.[Field3] = S.[Field3] " +
-                $"OUTPUT [INSERTED].[Id] AS [Result] ;";
-
-            // Assert
-            Assert.AreEqual(expected, actual);
-        }
-
-        [TestMethod]
-        public void TestSqlServerStatementBuilderCreateMergeWithCoveredIdentity()
-        {
-            // Setup
-            var statementBuilder = StatementBuilderMapper.Get<SqlConnection>();
-            var tableName = "Table";
-            var fields = Field.From(new[] { "Field1", "Field2", "Field3" });
-            var qualifiers = Field.From("Field1");
-            var identityField = new DbField("Field1", false, true, false, typeof(int), null, null, null, null, false);
-
-            // Act
-            var actual = statementBuilder.CreateMerge(tableName: tableName,
-                fields: fields,
-                qualifiers: qualifiers,
-                primaryField: null,
-                identityField: identityField);
-            var expected = $"" +
-                $"MERGE [Table] AS T " +
-                $"USING ( SELECT @Field1 AS [Field1], @Field2 AS [Field2], @Field3 AS [Field3] ) " +
-                $"AS S ON ( (S.[Field1] = T.[Field1] OR (S.[Field1] IS NULL AND T.[Field1] IS NULL)) ) " +
-                $"WHEN NOT MATCHED THEN " +
-                $"INSERT ( [Field2], [Field3] ) " +
-                $"VALUES ( S.[Field2], S.[Field3] ) " +
-                $"WHEN MATCHED THEN " +
-                $"UPDATE SET T.[Field2] = S.[Field2], T.[Field3] = S.[Field3] ;";
-
-            // Assert
-            Assert.AreEqual(expected, actual);
-        }
-
-        [TestMethod]
-        public void TestSqlServerStatementBuilderCreateMergeWithUncoveredIdentity()
-        {
-            // Setup
-            var statementBuilder = StatementBuilderMapper.Get<SqlConnection>();
-            var tableName = "Table";
-            var fields = Field.From(new[] { "Field1", "Field2", "Field3" });
-            var qualifiers = Field.From("Field1");
-            var identityField = new DbField("Id", false, true, false, typeof(int), null, null, null, null, false);
-
-            // Act
-            var actual = statementBuilder.CreateMerge(tableName: tableName,
-                fields: fields,
-                qualifiers: qualifiers,
-                primaryField: null,
-                identityField: identityField);
-            var expected = $"" +
-                $"MERGE [Table] AS T " +
-                $"USING ( SELECT @Field1 AS [Field1], @Field2 AS [Field2], @Field3 AS [Field3] ) " +
-                $"AS S ON ( (S.[Field1] = T.[Field1] OR (S.[Field1] IS NULL AND T.[Field1] IS NULL)) ) " +
-                $"WHEN NOT MATCHED THEN " +
-                $"INSERT ( [Field1], [Field2], [Field3] ) " +
-                $"VALUES ( S.[Field1], S.[Field2], S.[Field3] ) " +
-                $"WHEN MATCHED THEN " +
-                $"UPDATE SET T.[Field1] = S.[Field1], T.[Field2] = S.[Field2], T.[Field3] = S.[Field3] ;";
-
-            // Assert
-            Assert.AreEqual(expected, actual);
-        }
-
-        [TestMethod]
-        public void TestSqlServerStatementBuilderCreateMergeWithCoveredPrimaryButWithoutQualifiers()
-        {
-            // Setup
-            var statementBuilder = StatementBuilderMapper.Get<SqlConnection>();
-            var tableName = "Table";
-            var fields = Field.From(new[] { "Field1", "Field2", "Field3" });
-            var primaryField = new DbField("Field1", true, true, false, typeof(int), null, null, null, null, false);
-
-            // Act
-            var actual = statementBuilder.CreateMerge(tableName: tableName,
-                fields: fields,
-                qualifiers: null,
-                primaryField: primaryField,
-                identityField: null);
-            var expected = $"" +
-                $"MERGE [Table] AS T " +
-                $"USING ( SELECT @Field1 AS [Field1], @Field2 AS [Field2], @Field3 AS [Field3] ) " +
-                $"AS S ON ( (S.[Field1] = T.[Field1] OR (S.[Field1] IS NULL AND T.[Field1] IS NULL)) ) " +
-                $"WHEN NOT MATCHED THEN " +
-                $"INSERT ( [Field1], [Field2], [Field3] ) " +
-                $"VALUES ( S.[Field1], S.[Field2], S.[Field3] ) " +
-                $"WHEN MATCHED THEN " +
-                $"UPDATE SET T.[Field2] = S.[Field2], T.[Field3] = S.[Field3] " +
-                $"OUTPUT [INSERTED].[Field1] AS [Result] ;";
+                $"OUTPUT INSERTED.[Field1] AS [Result] ;";
 
             // Assert
             Assert.AreEqual(expected, actual);
@@ -2022,8 +1872,8 @@
             var statementBuilder = StatementBuilderMapper.Get<SqlConnection>();
             var tableName = "Table";
             var fields = Field.From(new[] { "Field1", "Field2", "Field3" });
-            var primaryField = new DbField("Field1", true, false, false, typeof(int), null, null, null, null, false);
-            var identityField = new DbField("Field2", false, true, false, typeof(int), null, null, null, null, false);
+            var primaryField = new DbField("Field1", true, false, false, typeof(int), null, null, null, null);
+            var identityField = new DbField("Field2", false, true, false, typeof(int), null, null, null, null);
 
             // Act
             var actual = statementBuilder.CreateMerge(tableName: tableName,
@@ -2040,7 +1890,7 @@
                 $"VALUES ( S.[Field1], S.[Field3] ) " +
                 $"WHEN MATCHED THEN " +
                 $"UPDATE SET T.[Field3] = S.[Field3] " +
-                $"OUTPUT [INSERTED].[Field1] AS [Result] ;";
+                $"OUTPUT INSERTED.[Field2] AS [Result] ;";
 
             // Assert
             Assert.AreEqual(expected, actual);
@@ -2132,7 +1982,7 @@
             var statementBuilder = StatementBuilderMapper.Get<SqlConnection>();
             var tableName = "Table";
             var fields = Field.From(new[] { "Field1", "Field2", "Field3" });
-            var primaryField = new DbField("Id", true, false, false, typeof(int), null, null, null, null, false);
+            var primaryField = new DbField("Id", true, false, false, typeof(int), null, null, null, null);
 
             // Act
             statementBuilder.CreateMerge(tableName: tableName,
@@ -2200,7 +2050,7 @@
             var statementBuilder = StatementBuilderMapper.Get<SqlConnection>();
             var tableName = "Table";
             var fields = Field.From(new[] { "Field1", "Field2", "Field3" });
-            var primaryField = new DbField("Field1", false, false, false, typeof(int), null, null, null, null, false);
+            var primaryField = new DbField("Field1", false, false, false, typeof(int), null, null, null, null);
 
             // Act
             statementBuilder.CreateMerge(tableName: tableName,
@@ -2218,7 +2068,7 @@
             var tableName = "Table";
             var fields = Field.From(new[] { "Field1", "Field2", "Field3" });
             var qualifiers = Field.From("Field1");
-            var identifyField = new DbField("Field2", false, false, false, typeof(int), null, null, null, null, false);
+            var identifyField = new DbField("Field2", false, false, false, typeof(int), null, null, null, null);
 
             // Act
             statementBuilder.CreateMerge(tableName: tableName,
